--- conflicted
+++ resolved
@@ -27,13 +27,8 @@
 
     <artifactId>bitcoinj</artifactId>
 
-<<<<<<< HEAD
-    <name>BitCoinJ</name>
-    <description>A Java Bitcoin library </description>
-=======
     <name>bitcoinj</name>
     <description>A Java Bitcoin library</description>
->>>>>>> 1a3c3be6
 
     <profiles>
         <profile>
