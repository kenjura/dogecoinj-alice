--- conflicted
+++ resolved
@@ -22,11 +22,7 @@
     <parent>
         <groupId>com.google</groupId>
         <artifactId>bitcoinj-parent</artifactId>
-<<<<<<< HEAD
-        <version>0.10.2-MB-ALICE</version>
-=======
-        <version>0.10.3</version>
->>>>>>> c269d20f
+        <version>0.10.3-MB-ALICE</version>
     </parent>
 
     <artifactId>bitcoinj</artifactId>
