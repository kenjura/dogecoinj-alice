/**
 * Copyright 2011 Google Inc.
 *
 * Licensed under the Apache License, Version 2.0 (the "License");
 * you may not use this file except in compliance with the License.
 * You may obtain a copy of the License at
 *
 *    http://www.apache.org/licenses/LICENSE-2.0
 *
 * Unless required by applicable law or agreed to in writing, software
 * distributed under the License is distributed on an "AS IS" BASIS,
 * WITHOUT WARRANTIES OR CONDITIONS OF ANY KIND, either express or implied.
 * See the License for the specific language governing permissions and
 * limitations under the License.
 */

package com.google.bitcoin.core;

import com.google.bitcoin.core.Transaction.SigHash;
import com.google.bitcoin.core.Wallet.SendRequest;
import com.google.bitcoin.core.WalletTransaction.Pool;
import com.google.bitcoin.crypto.KeyCrypter;
import com.google.bitcoin.crypto.KeyCrypterException;
import com.google.bitcoin.crypto.KeyCrypterScrypt;
import com.google.common.collect.Lists;
import com.google.common.util.concurrent.ListenableFuture;
import com.google.protobuf.ByteString;
import org.bitcoinj.wallet.Protos;
import org.bitcoinj.wallet.Protos.ScryptParameters;
import org.bitcoinj.wallet.Protos.Wallet.EncryptionType;
import org.junit.Before;
import org.junit.Test;
import org.slf4j.Logger;
import org.slf4j.LoggerFactory;
import org.spongycastle.crypto.params.KeyParameter;

import java.io.File;
import java.math.BigInteger;
import java.net.InetAddress;
import java.security.SecureRandom;
import java.util.*;
import java.util.concurrent.CountDownLatch;
import java.util.concurrent.TimeUnit;

import static com.google.bitcoin.core.TestUtils.*;
import static com.google.bitcoin.core.Utils.bitcoinValueToFriendlyString;
import static com.google.bitcoin.core.Utils.toNanoCoins;
import static org.junit.Assert.*;

public class WalletTest extends TestWithWallet {
    public Logger log = LoggerFactory.getLogger(WalletTest.class.getName());

    private Address myEncryptedAddress;
    private Address myEncryptedAddress2;

    private Wallet encryptedWallet;
    // A wallet with an initial unencrypted private key and an encrypted private key.
    private Wallet encryptedMixedWallet;

    private static CharSequence PASSWORD1 = "my helicopter contains eels";
    private static CharSequence WRONG_PASSWORD = "nothing noone nobody nowhere";

    private KeyParameter aesKey;
    private KeyParameter wrongAesKey;
    private KeyCrypter keyCrypter;
    private SecureRandom secureRandom = new SecureRandom();

    @Before
    @Override
    public void setUp() throws Exception {
        super.setUp();
        byte[] salt = new byte[KeyCrypterScrypt.SALT_LENGTH];
        secureRandom.nextBytes(salt);
        Protos.ScryptParameters.Builder scryptParametersBuilder = Protos.ScryptParameters.newBuilder().setSalt(ByteString.copyFrom(salt));
        ScryptParameters scryptParameters = scryptParametersBuilder.build();
        keyCrypter = new KeyCrypterScrypt(scryptParameters);

        encryptedWallet = new Wallet(params, keyCrypter);
        encryptedMixedWallet = new Wallet(params, keyCrypter);

        aesKey = keyCrypter.deriveKey(PASSWORD1);
        wrongAesKey = keyCrypter.deriveKey(WRONG_PASSWORD);
        ECKey myEncryptedKey = encryptedWallet.addNewEncryptedKey(keyCrypter, aesKey);
        myEncryptedAddress = myEncryptedKey.toAddress(params);

        encryptedMixedWallet.addKey(new ECKey());
        ECKey myEncryptedKey2 = encryptedMixedWallet.addNewEncryptedKey(keyCrypter, aesKey);
        myEncryptedAddress2 = myEncryptedKey2.toAddress(params);
    }

    @Test
    public void basicSpending() throws Exception {
        basicSpendingCommon(wallet, myAddress, false);
    }

    @Test
    public void basicSpendingWithEncryptedWallet() throws Exception {
        basicSpendingCommon(encryptedWallet, myEncryptedAddress, true);
    }

    @Test
    public void basicSpendingWithEncryptedMixedWallet() throws Exception {
        basicSpendingCommon(encryptedMixedWallet, myEncryptedAddress2, true);
    }

    private void basicSpendingCommon(Wallet wallet, Address toAddress, boolean testEncryption) throws Exception {
        // We'll set up a wallet that receives a coin, then sends a coin of lesser value and keeps the change. We
        // will attach a small fee. Because the Bitcoin protocol makes it difficult to determine the fee of an
        // arbitrary transaction in isolation, we'll check that the fee was set by examining the size of the change.

        // Receive some money as a pending transaction.
        receiveAPendingTransaction(wallet, toAddress);

        // Prepare to send.
        Address destination = new ECKey().toAddress(params);
        BigInteger v2 = toNanoCoins(0, 50);
        Wallet.SendRequest req = Wallet.SendRequest.to(destination, v2);
        req.fee = toNanoCoins(0, 1);

        if (testEncryption) {
            // Try to create a send with a fee but no password (this should fail).
            try {
                wallet.completeTx(req, false);
                fail("No exception was thrown trying to sign an encrypted key with no password supplied.");
            } catch (KeyCrypterException kce) {
                assertEquals("This ECKey is encrypted but no decryption key has been supplied.", kce.getMessage());
            }
            assertEquals("Wrong number of UNSPENT.1", 1, wallet.getPoolSize(WalletTransaction.Pool.UNSPENT));
            assertEquals("Wrong number of ALL.1", 1, wallet.getPoolSize(WalletTransaction.Pool.ALL));

            // Try to create a send with a fee but the wrong password (this should fail).
            req = Wallet.SendRequest.to(destination, v2);
            req.aesKey = wrongAesKey;
            req.fee = toNanoCoins(0, 1);

            try {
                wallet.completeTx(req, false);
                fail("No exception was thrown trying to sign an encrypted key with the wrong password supplied.");
            } catch (KeyCrypterException kce) {
                assertEquals("Could not decrypt bytes", kce.getMessage());
            }

            assertEquals("Wrong number of UNSPENT.2", 1, wallet.getPoolSize(WalletTransaction.Pool.UNSPENT));
            assertEquals("Wrong number of ALL.2", 1, wallet.getPoolSize(WalletTransaction.Pool.ALL));

            // Create a send with a fee with the correct password (this should succeed).
            req = Wallet.SendRequest.to(destination, v2);
            req.aesKey = aesKey;
            req.fee = toNanoCoins(0, 1);
        }

        // Complete the transaction successfully.
        wallet.completeTx(req, false);

        Transaction t2 = req.tx;
        assertEquals("Wrong number of UNSPENT.3", 1, wallet.getPoolSize(WalletTransaction.Pool.UNSPENT));
        assertEquals("Wrong number of ALL.3", 1, wallet.getPoolSize(WalletTransaction.Pool.ALL));
        assertEquals(TransactionConfidence.Source.SELF, t2.getConfidence().getSource());
        assertEquals(wallet.getChangeAddress(), t2.getOutput(1).getScriptPubKey().getToAddress(params));

        // Do some basic sanity checks.
        basicSanityChecks(wallet, t2, toAddress, destination);

        // Broadcast the transaction and commit.
        broadcastAndCommit(wallet, t2);

        // Now check that we can spend the unconfirmed change, with a new change address of our own selection.
        // (req.aesKey is null for unencrypted / the correct aesKey for encrypted.)
        spendUnconfirmedChange(wallet, t2, req.aesKey);
    }

    private void receiveAPendingTransaction(Wallet wallet, Address toAddress) throws Exception {
        BigInteger v1 = Utils.toNanoCoins(1, 0);
        final ListenableFuture<BigInteger> availFuture = wallet.getBalanceFuture(v1, Wallet.BalanceType.AVAILABLE);
        final ListenableFuture<BigInteger> estimatedFuture = wallet.getBalanceFuture(v1, Wallet.BalanceType.ESTIMATED);
        assertFalse(availFuture.isDone());
        assertFalse(estimatedFuture.isDone());
        Transaction t1 = sendMoneyToWallet(wallet, v1, toAddress, null);
        final ListenableFuture<Transaction> depthFuture = t1.getConfidence().getDepthFuture(1);
        assertFalse(depthFuture.isDone());
        assertEquals(BigInteger.ZERO, wallet.getBalance());
        assertEquals(v1, wallet.getBalance(Wallet.BalanceType.ESTIMATED));
        assertFalse(availFuture.isDone());
        assertTrue(estimatedFuture.isDone());
        assertEquals(1, wallet.getPoolSize(Pool.PENDING));
        assertEquals(0, wallet.getPoolSize(WalletTransaction.Pool.UNSPENT));
        sendMoneyToWallet(wallet, t1, AbstractBlockChain.NewBlockType.BEST_CHAIN);
        assertEquals("Incorrect confirmed tx balance", v1, wallet.getBalance());
        assertEquals("Incorrect confirmed tx PENDING pool size", 0, wallet.getPoolSize(WalletTransaction.Pool.PENDING));
        assertEquals("Incorrect confirmed tx UNSPENT pool size", 1, wallet.getPoolSize(WalletTransaction.Pool.UNSPENT));
        assertEquals("Incorrect confirmed tx ALL pool size", 1, wallet.getPoolSize(WalletTransaction.Pool.ALL));
        assertTrue(availFuture.isDone());
        assertTrue(estimatedFuture.isDone());
        assertTrue(depthFuture.isDone());
    }

    private void basicSanityChecks(Wallet wallet, Transaction t, Address fromAddress, Address destination) throws ScriptException {
        assertEquals("Wrong number of tx inputs", 1, t.getInputs().size());
        assertEquals(fromAddress, t.getInputs().get(0).getScriptSig().getFromAddress(params));
        assertEquals(t.getConfidence().getConfidenceType(), TransactionConfidence.ConfidenceType.PENDING);
        assertEquals("Wrong number of tx outputs",2, t.getOutputs().size());
        assertEquals(destination, t.getOutputs().get(0).getScriptPubKey().getToAddress(params));
        assertEquals(wallet.getChangeAddress(), t.getOutputs().get(1).getScriptPubKey().getToAddress(params));
        assertEquals(toNanoCoins(0, 49), t.getOutputs().get(1).getValue());
        // Check the script runs and signatures verify.
        t.getInputs().get(0).verify();
    }

    private void broadcastAndCommit(Wallet wallet, Transaction t) throws Exception {
        final LinkedList<Transaction> txns = Lists.newLinkedList();
        wallet.addEventListener(new AbstractWalletEventListener() {
            @Override
            public void onCoinsSent(Wallet wallet, Transaction tx, BigInteger prevBalance, BigInteger newBalance) {
                txns.add(tx);
            }
        });

        t.getConfidence().markBroadcastBy(new PeerAddress(InetAddress.getByAddress(new byte[]{1,2,3,4})));
        t.getConfidence().markBroadcastBy(new PeerAddress(InetAddress.getByAddress(new byte[]{10,2,3,4})));
        wallet.commitTx(t);
        assertEquals(1, wallet.getPoolSize(WalletTransaction.Pool.PENDING));
        assertEquals(1, wallet.getPoolSize(WalletTransaction.Pool.SPENT));
        assertEquals(2, wallet.getPoolSize(WalletTransaction.Pool.ALL));
        assertEquals(t, txns.getFirst());
        assertEquals(1, txns.size());
    }

    private void spendUnconfirmedChange(Wallet wallet, Transaction t2, KeyParameter aesKey) throws Exception {
        BigInteger v3 = toNanoCoins(0, 49);
        assertEquals(v3, wallet.getBalance());
        Wallet.SendRequest req = Wallet.SendRequest.to(new ECKey().toAddress(params), toNanoCoins(0, 48));
        req.aesKey = aesKey;
        Address a = req.changeAddress = new ECKey().toAddress(params);
        wallet.completeTx(req, false);
        Transaction t3 = req.tx;
        assertEquals(a, t3.getOutput(1).getScriptPubKey().getToAddress(params));
        assertNotNull(t3);
        wallet.commitTx(t3);
        assertTrue(wallet.isConsistent());
        // t2 and t3 gets confirmed in the same block.
        BlockPair bp = createFakeBlock(blockStore, t2, t3);
        wallet.receiveFromBlock(t2, bp.storedBlock, AbstractBlockChain.NewBlockType.BEST_CHAIN);
        wallet.receiveFromBlock(t3, bp.storedBlock, AbstractBlockChain.NewBlockType.BEST_CHAIN);
        wallet.notifyNewBestBlock(bp.storedBlock);
        assertTrue(wallet.isConsistent());
    }

    @Test
    public void customTransactionSpending() throws Exception {
        // We'll set up a wallet that receives a coin, then sends a coin of lesser value and keeps the change.
        BigInteger v1 = Utils.toNanoCoins(3, 0);
        sendMoneyToWallet(v1, AbstractBlockChain.NewBlockType.BEST_CHAIN);
        assertEquals(v1, wallet.getBalance());
        assertEquals(1, wallet.getPoolSize(WalletTransaction.Pool.UNSPENT));
        assertEquals(1, wallet.getPoolSize(WalletTransaction.Pool.ALL));

        ECKey k2 = new ECKey();
        Address a2 = k2.toAddress(params);
        BigInteger v2 = toNanoCoins(0, 50);
        BigInteger v3 = toNanoCoins(0, 75);
        BigInteger v4 = toNanoCoins(1, 25);

        Transaction t2 = new Transaction(params);
        t2.addOutput(v2, a2);
        t2.addOutput(v3, a2);
        t2.addOutput(v4, a2);
        boolean complete = wallet.completeTx(Wallet.SendRequest.forTx(t2), false) != null;

        // Do some basic sanity checks.
        assertTrue(complete);
        assertEquals(1, t2.getInputs().size());
        assertEquals(myAddress, t2.getInputs().get(0).getScriptSig().getFromAddress(params));
        assertEquals(t2.getConfidence().getConfidenceType(), TransactionConfidence.ConfidenceType.PENDING);

        // We have NOT proven that the signature is correct!
        wallet.commitTx(t2);
        assertEquals(1, wallet.getPoolSize(WalletTransaction.Pool.PENDING));
        assertEquals(1, wallet.getPoolSize(WalletTransaction.Pool.SPENT));
        assertEquals(2, wallet.getPoolSize(WalletTransaction.Pool.ALL));
    }

    @Test
    public void sideChain() throws Exception {
        // The wallet receives a coin on the main chain, then on a side chain. Balance is equal to both added together
        // as we assume the side chain tx is pending and will be included shortly.
        BigInteger v1 = Utils.toNanoCoins(1, 0);
        sendMoneyToWallet(v1, AbstractBlockChain.NewBlockType.BEST_CHAIN);
        assertEquals(v1, wallet.getBalance());
        assertEquals(1, wallet.getPoolSize(WalletTransaction.Pool.UNSPENT));
        assertEquals(1, wallet.getPoolSize(WalletTransaction.Pool.ALL));

        BigInteger v2 = toNanoCoins(0, 50);
        sendMoneyToWallet(v2, AbstractBlockChain.NewBlockType.SIDE_CHAIN);
        assertEquals(2, wallet.getPoolSize(WalletTransaction.Pool.ALL));
        assertEquals(v1, wallet.getBalance());
        assertEquals(v1.add(v2), wallet.getBalance(Wallet.BalanceType.ESTIMATED));
    }

    @Test
    public void balance() throws Exception {
        // Receive 5 coins then half a coin.
        BigInteger v1 = toNanoCoins(5, 0);
        BigInteger v2 = toNanoCoins(0, 50);
        BigInteger expected = toNanoCoins(5, 50);
        assertEquals(0, wallet.getPoolSize(WalletTransaction.Pool.ALL));
        sendMoneyToWallet(v1, AbstractBlockChain.NewBlockType.BEST_CHAIN);
        assertEquals(1, wallet.getPoolSize(WalletTransaction.Pool.UNSPENT));
        sendMoneyToWallet(v2, AbstractBlockChain.NewBlockType.BEST_CHAIN);
        assertEquals(2, wallet.getPoolSize(WalletTransaction.Pool.UNSPENT));
        assertEquals(expected, wallet.getBalance());

        // Now spend one coin.
        BigInteger v3 = toNanoCoins(1, 0);
        Transaction spend = wallet.createSend(new ECKey().toAddress(params), v3);
        wallet.commitTx(spend);
        assertEquals(1, wallet.getPoolSize(WalletTransaction.Pool.PENDING));

        // Available and estimated balances should not be the same. We don't check the exact available balance here
        // because it depends on the coin selection algorithm.
        assertEquals(toNanoCoins(4, 50), wallet.getBalance(Wallet.BalanceType.ESTIMATED));
        assertFalse(wallet.getBalance(Wallet.BalanceType.AVAILABLE).equals(
                    wallet.getBalance(Wallet.BalanceType.ESTIMATED)));

        // Now confirm the transaction by including it into a block.
        StoredBlock b3 = createFakeBlock(blockStore, spend).storedBlock;
        wallet.receiveFromBlock(spend, b3, BlockChain.NewBlockType.BEST_CHAIN);

        // Change is confirmed. We started with 5.50 so we should have 4.50 left.
        BigInteger v4 = toNanoCoins(4, 50);
        assertEquals(v4, wallet.getBalance(Wallet.BalanceType.AVAILABLE));
    }

    // Intuitively you'd expect to be able to create a transaction with identical inputs and outputs and get an
    // identical result to the official client. However the signatures are not deterministic - signing the same data
    // with the same key twice gives two different outputs. So we cannot prove bit-for-bit compatibility in this test
    // suite.

    @Test
    public void blockChainCatchup() throws Exception {
        // Test that we correctly process transactions arriving from the chain, with callbacks for inbound and outbound.
        final BigInteger bigints[] = new BigInteger[4];
        final Transaction txn[] = new Transaction[2];
        final LinkedList<Transaction> confTxns = new LinkedList<Transaction>();
        wallet.addEventListener(new AbstractWalletEventListener() {
            @Override
            public void onCoinsReceived(Wallet wallet, Transaction tx, BigInteger prevBalance, BigInteger newBalance) {
                super.onCoinsReceived(wallet, tx, prevBalance, newBalance);
                bigints[0] = prevBalance;
                bigints[1] = newBalance;
                txn[0] = tx;
            }

            @Override
            public void onCoinsSent(Wallet wallet, Transaction tx, BigInteger prevBalance, BigInteger newBalance) {
                super.onCoinsSent(wallet, tx, prevBalance, newBalance);
                bigints[2] = prevBalance;
                bigints[3] = newBalance;
                txn[1] = tx;
            }

            @Override
            public void onTransactionConfidenceChanged(Wallet wallet, Transaction tx) {
                super.onTransactionConfidenceChanged(wallet, tx);
                confTxns.add(tx);
            }
        });
        
        // Receive some money.
        BigInteger oneCoin = Utils.toNanoCoins(1, 0);
        Transaction tx1 = sendMoneyToWallet(oneCoin, AbstractBlockChain.NewBlockType.BEST_CHAIN);
        assertEquals(null, txn[1]);  // onCoinsSent not called.
        assertEquals(tx1, confTxns.getFirst());   // onTransactionConfidenceChanged called
        assertEquals(txn[0].getHash(), tx1.getHash());
        assertEquals(BigInteger.ZERO, bigints[0]);
        assertEquals(oneCoin, bigints[1]);
        assertEquals(TransactionConfidence.ConfidenceType.BUILDING, tx1.getConfidence().getConfidenceType());
        assertEquals(1, tx1.getConfidence().getAppearedAtChainHeight());
        // Send 0.10 to somebody else.
        Transaction send1 = wallet.createSend(new ECKey().toAddress(params), toNanoCoins(0, 10));
        // Pretend it makes it into the block chain, our wallet state is cleared but we still have the keys, and we
        // want to get back to our previous state. We can do this by just not confirming the transaction as
        // createSend is stateless.
        txn[0] = txn[1] = null;
        confTxns.clear();
        sendMoneyToWallet(send1, AbstractBlockChain.NewBlockType.BEST_CHAIN);
        assertEquals(bitcoinValueToFriendlyString(wallet.getBalance()), "0.90");
        assertEquals(null, txn[0]);
        assertEquals(2, confTxns.size());
        assertEquals(txn[1].getHash(), send1.getHash());
        assertEquals(bitcoinValueToFriendlyString(bigints[2]), "1.00");
        assertEquals(bitcoinValueToFriendlyString(bigints[3]), "0.90");
        // And we do it again after the catchup.
        Transaction send2 = wallet.createSend(new ECKey().toAddress(params), toNanoCoins(0, 10));
        // What we'd really like to do is prove the official client would accept it .... no such luck unfortunately.
        wallet.commitTx(send2);
        sendMoneyToWallet(send2, AbstractBlockChain.NewBlockType.BEST_CHAIN);
        assertEquals(bitcoinValueToFriendlyString(wallet.getBalance()), "0.80");
        BlockPair b4 = createFakeBlock(blockStore);
        confTxns.clear();
        wallet.notifyNewBestBlock(b4.storedBlock);
        assertEquals(3, confTxns.size());
    }

    @Test
    public void balances() throws Exception {
        BigInteger nanos = Utils.toNanoCoins(1, 0);
        Transaction tx1 = sendMoneyToWallet(nanos, AbstractBlockChain.NewBlockType.BEST_CHAIN);
        assertEquals(nanos, tx1.getValueSentToMe(wallet, true));
        // Send 0.10 to somebody else.
        Transaction send1 = wallet.createSend(new ECKey().toAddress(params), toNanoCoins(0, 10));
        // Reserialize.
        Transaction send2 = new Transaction(params, send1.bitcoinSerialize());
        assertEquals(nanos, send2.getValueSentFromMe(wallet));
        assertEquals(BigInteger.ZERO.subtract(toNanoCoins(0, 10)), send2.getValue(wallet));
    }

//    @Test
//    public void isConsistent_duplicates() throws Exception {
//        // This test ensures that isConsistent catches duplicate transactions, eg, because we submitted the same block
//        // twice (this is not allowed).
//        Transaction tx = createFakeTx(params, Utils.toNanoCoins(1, 0), myAddress);
//        Address someOtherGuy = new ECKey().toAddress(params);
//        TransactionOutput output = new TransactionOutput(params, tx, Utils.toNanoCoins(0, 5), someOtherGuy);
//        tx.addOutput(output);
//        wallet.receiveFromBlock(tx, null, BlockChain.NewBlockType.BEST_CHAIN);
//        
//        assertTrue("Wallet is not consistent", wallet.isConsistent());
//        
//        Transaction txClone = new Transaction(params, tx.bitcoinSerialize());
//        try {
//            wallet.receiveFromBlock(txClone, null, BlockChain.NewBlockType.BEST_CHAIN);
//            fail("Illegal argument not thrown when it should have been.");
//        } catch (IllegalStateException ex) {
//            // expected
//        }
//    }

    @Test
    public void isConsistent_pools() throws Exception {
        // This test ensures that isConsistent catches transactions that are in incompatible pools.
        Transaction tx = createFakeTx(params, Utils.toNanoCoins(1, 0), myAddress);
        Address someOtherGuy = new ECKey().toAddress(params);
        TransactionOutput output = new TransactionOutput(params, tx, Utils.toNanoCoins(0, 5), someOtherGuy);
        tx.addOutput(output);
        wallet.receiveFromBlock(tx, null, BlockChain.NewBlockType.BEST_CHAIN);
        
        assertTrue(wallet.isConsistent());
        
//        wallet.addWalletTransaction(new WalletTransaction(Pool.PENDING, tx));
//        assertFalse(wallet.isConsistent());
    }

    @Test
    public void isConsistent_spent() throws Exception {
        // This test ensures that isConsistent catches transactions that are marked spent when
        // they aren't.
        Transaction tx = createFakeTx(params, Utils.toNanoCoins(1, 0), myAddress);
        Address someOtherGuy = new ECKey().toAddress(params);
        TransactionOutput output = new TransactionOutput(params, tx, Utils.toNanoCoins(0, 5), someOtherGuy);
        tx.addOutput(output);
        assertTrue(wallet.isConsistent());
        
//        wallet.addWalletTransaction(new WalletTransaction(Pool.SPENT, tx));
//        assertFalse(wallet.isConsistent());
    }

    @Test
    public void transactions() throws Exception {
        // This test covers a bug in which Transaction.getValueSentFromMe was calculating incorrectly.
        Transaction tx = createFakeTx(params, Utils.toNanoCoins(1, 0), myAddress);
        // Now add another output (ie, change) that goes to some other address.
        Address someOtherGuy = new ECKey().toAddress(params);
        TransactionOutput output = new TransactionOutput(params, tx, Utils.toNanoCoins(0, 5), someOtherGuy);
        tx.addOutput(output);
        // Note that tx is no longer valid: it spends more than it imports. However checking transactions balance
        // correctly isn't possible in SPV mode because value is a property of outputs not inputs. Without all
        // transactions you can't check they add up.
        sendMoneyToWallet(tx, AbstractBlockChain.NewBlockType.BEST_CHAIN);
        // Now the other guy creates a transaction which spends that change.
        Transaction tx2 = new Transaction(params);
        tx2.addInput(output);
        tx2.addOutput(new TransactionOutput(params, tx2, Utils.toNanoCoins(0, 5), myAddress));
        // tx2 doesn't send any coins from us, even though the output is in the wallet.
        assertEquals(Utils.toNanoCoins(0, 0), tx2.getValueSentFromMe(wallet));
    }

    @Test
    public void bounce() throws Exception {
        // This test covers bug 64 (False double spends). Check that if we create a spend and it's immediately sent
        // back to us, this isn't considered as a double spend.
        BigInteger coin1 = Utils.toNanoCoins(1, 0);
        sendMoneyToWallet(coin1, AbstractBlockChain.NewBlockType.BEST_CHAIN);
        // Send half to some other guy. Sending only half then waiting for a confirm is important to ensure the tx is
        // in the unspent pool, not pending or spent.
        BigInteger coinHalf = Utils.toNanoCoins(0, 50);
        assertEquals(1, wallet.getPoolSize(WalletTransaction.Pool.UNSPENT));
        assertEquals(1, wallet.getPoolSize(WalletTransaction.Pool.ALL));
        Address someOtherGuy = new ECKey().toAddress(params);
        Transaction outbound1 = wallet.createSend(someOtherGuy, coinHalf);
        wallet.commitTx(outbound1);
        sendMoneyToWallet(outbound1, AbstractBlockChain.NewBlockType.BEST_CHAIN);
        // That other guy gives us the coins right back.
        Transaction inbound2 = new Transaction(params);
        inbound2.addOutput(new TransactionOutput(params, inbound2, coinHalf, myAddress));
        inbound2.addInput(outbound1.getOutputs().get(0));
        sendMoneyToWallet(inbound2, AbstractBlockChain.NewBlockType.BEST_CHAIN);
        assertEquals(coin1, wallet.getBalance());
    }

    @Test
    public void doubleSpendUnspendsOtherInputs() throws Exception {
        // Test another Finney attack, but this time the killed transaction was also spending some other outputs in
        // our wallet which were not themselves double spent. This test ensures the death of the pending transaction
        // frees up the other outputs and makes them spendable again.

        // Receive 1 coin and then 2 coins in separate transactions.
        sendMoneyToWallet(Utils.toNanoCoins(1, 0), AbstractBlockChain.NewBlockType.BEST_CHAIN);
        sendMoneyToWallet(Utils.toNanoCoins(2, 0), AbstractBlockChain.NewBlockType.BEST_CHAIN);
        // Create a send to a merchant of all our coins.
        Transaction send1 = wallet.createSend(new ECKey().toAddress(params), toNanoCoins(2, 90));
        // Create a double spend of just the first one.
        Transaction send2 = wallet.createSend(new ECKey().toAddress(params), toNanoCoins(1, 0));
        send2 = new Transaction(params, send2.bitcoinSerialize());
        // Broadcast send1, it's now pending.
        wallet.commitTx(send1);
        assertEquals(BigInteger.ZERO, wallet.getBalance());
        // Receive a block that overrides the send1 using send2.
        sendMoneyToWallet(send2, AbstractBlockChain.NewBlockType.BEST_CHAIN);
        // send1 got rolled back and replaced with a smaller send that only used one of our received coins, thus ...
        assertEquals(Utils.toNanoCoins(2, 0), wallet.getBalance());
        assertTrue(wallet.isConsistent());
    }

<<<<<<< HEAD
    @Test
    public void doubleSpendFinneyAttack() throws Exception {
        // A Finney attack is where a miner includes a transaction spending coins to themselves but does not
        // broadcast it. When they find a solved block, they hold it back temporarily whilst they buy something with
        // those same coins. After purchasing, they broadcast the block thus reversing the transaction. It can be
        // done by any miner for products that can be bought at a chosen time and very quickly (as every second you
        // withold your block means somebody else might find it first, invalidating your work).
        //
        // Test that we handle the attack correctly: a double spend on the chain moves transactions from pending to dead.
        // This needs to work both for transactions we create, and that we receive from others.
        final Transaction[] eventDead = new Transaction[1];
        final Transaction[] eventReplacement = new Transaction[1];
        final int[] eventWalletChanged = new int[1];
        wallet.addEventListener(new AbstractWalletEventListener() {
            @Override
            public void onTransactionConfidenceChanged(Wallet wallet, Transaction tx) {
                super.onTransactionConfidenceChanged(wallet, tx);
                if (tx.getConfidence().getConfidenceType() ==
                        TransactionConfidence.ConfidenceType.DEAD) {
                    eventDead[0] = tx;
                    eventReplacement[0] = tx.getConfidence().getOverridingTransaction();
                }
            }

            @Override
            public void onWalletChanged(Wallet wallet) {
                eventWalletChanged[0]++;
            }
        });

        // Receive 1 BTC.
        BigInteger nanos = Utils.toNanoCoins(1, 0);
        sendMoneyToWallet(nanos, AbstractBlockChain.NewBlockType.BEST_CHAIN);
        Transaction received = wallet.getTransactions(false).iterator().next();
        // Create a send to a merchant.
        Transaction send1 = wallet.createSend(new ECKey().toAddress(params), toNanoCoins(0, 50));
        // Create a double spend.
        Transaction send2 = wallet.createSend(new ECKey().toAddress(params), toNanoCoins(0, 50));
        send2 = new Transaction(params, send2.bitcoinSerialize());
        // Broadcast send1.
        wallet.commitTx(send1);
        assertEquals(send1, received.getOutput(0).getSpentBy().getParentTransaction());
        // Receive a block that overrides it.
        sendMoneyToWallet(send2, AbstractBlockChain.NewBlockType.BEST_CHAIN);
        assertEquals(send1, eventDead[0]);
        assertEquals(send2, eventReplacement[0]);
        assertEquals(TransactionConfidence.ConfidenceType.DEAD,
                     send1.getConfidence().getConfidenceType());
        assertEquals(send2, received.getOutput(0).getSpentBy().getParentTransaction());

        TestUtils.DoubleSpends doubleSpends = TestUtils.createFakeDoubleSpendTxns(params, myAddress);
        // t1 spends to our wallet. t2 double spends somewhere else.
        wallet.receivePending(doubleSpends.t1, null);
        assertEquals(TransactionConfidence.ConfidenceType.PENDING,
                doubleSpends.t1.getConfidence().getConfidenceType());
        sendMoneyToWallet(doubleSpends.t2, AbstractBlockChain.NewBlockType.BEST_CHAIN);
        assertEquals(TransactionConfidence.ConfidenceType.DEAD,
                     doubleSpends.t1.getConfidence().getConfidenceType());
        assertEquals(doubleSpends.t2, doubleSpends.t1.getConfidence().getOverridingTransaction());
        assertEquals(5, eventWalletChanged[0]);
    }
=======
//    @Test
//    public void doubleSpendFinneyAttack() throws Exception {
//        // A Finney attack is where a miner includes a transaction spending coins to themselves but does not
//        // broadcast it. When they find a solved block, they hold it back temporarily whilst they buy something with
//        // those same coins. After purchasing, they broadcast the block thus reversing the transaction. It can be
//        // done by any miner for products that can be bought at a chosen time and very quickly (as every second you
//        // withold your block means somebody else might find it first, invalidating your work).
//        //
//        // Test that we handle the attack correctly: a double spend on the chain moves transactions from pending to dead.
//        // This needs to work both for transactions we create, and that we receive from others.
//        final Transaction[] eventDead = new Transaction[1];
//        final Transaction[] eventReplacement = new Transaction[1];
//        final int[] eventWalletChanged = new int[1];
//        wallet.addEventListener(new AbstractWalletEventListener() {
//            @Override
//            public void onTransactionConfidenceChanged(Wallet wallet, Transaction tx) {
//                super.onTransactionConfidenceChanged(wallet, tx);
//                if (tx.getConfidence().getConfidenceType() ==
//                        TransactionConfidence.ConfidenceType.DEAD) {
//                    eventDead[0] = tx;
//                    eventReplacement[0] = tx.getConfidence().getOverridingTransaction();
//                }
//            }
//
//            @Override
//            public void onWalletChanged(Wallet wallet) {
//                eventWalletChanged[0]++;
//            }
//        });
//
//        // Receive 1 BTC.
//        BigInteger nanos = Utils.toNanoCoins(1, 0);
//        sendMoneyToWallet(nanos, AbstractBlockChain.NewBlockType.BEST_CHAIN);
//        Transaction received = wallet.getTransactions(false, false).iterator().next();
//        // Create a send to a merchant.
//        Transaction send1 = wallet.createSend(new ECKey().toAddress(params), toNanoCoins(0, 50));
//        // Create a double spend.
//        Transaction send2 = wallet.createSend(new ECKey().toAddress(params), toNanoCoins(0, 50));
//        send2 = new Transaction(params, send2.bitcoinSerialize());
//        // Broadcast send1.
//        wallet.commitTx(send1);
//        assertEquals(send1, received.getOutput(0).getSpentBy().getParentTransaction());
//        // Receive a block that overrides it.
//        sendMoneyToWallet(send2, AbstractBlockChain.NewBlockType.BEST_CHAIN);
//        assertEquals(send1, eventDead[0]);
//        assertEquals(send2, eventReplacement[0]);
//        assertEquals(TransactionConfidence.ConfidenceType.DEAD,
//                     send1.getConfidence().getConfidenceType());
//        assertEquals(send2, received.getOutput(0).getSpentBy().getParentTransaction());
//
//        TestUtils.DoubleSpends doubleSpends = TestUtils.createFakeDoubleSpendTxns(params, myAddress);
//        // t1 spends to our wallet. t2 double spends somewhere else.
//        wallet.receivePending(doubleSpends.t1, null);
//        assertEquals(TransactionConfidence.ConfidenceType.NOT_SEEN_IN_CHAIN,
//                doubleSpends.t1.getConfidence().getConfidenceType());
//        sendMoneyToWallet(doubleSpends.t2, AbstractBlockChain.NewBlockType.BEST_CHAIN);
//        assertEquals(TransactionConfidence.ConfidenceType.DEAD,
//                     doubleSpends.t1.getConfidence().getConfidenceType());
//        assertEquals(doubleSpends.t2, doubleSpends.t1.getConfidence().getOverridingTransaction());
//        assertEquals(5, eventWalletChanged[0]);
//    }
>>>>>>> fd32389b

    @Test
    public void pending1() throws Exception {
        // Check that if we receive a pending transaction that is then confirmed, we are notified as appropriate.
        final BigInteger nanos = Utils.toNanoCoins(1, 0);
        final Transaction t1 = createFakeTx(params, nanos, myAddress);

        // First one is "called" second is "pending".
        final boolean[] flags = new boolean[2];
        final Transaction[] notifiedTx = new Transaction[1];
        final int[] walletChanged = new int[1];
        wallet.addEventListener(new AbstractWalletEventListener() {
            @Override
            public void onCoinsReceived(Wallet wallet, Transaction tx, BigInteger prevBalance, BigInteger newBalance) {
                // Check we got the expected transaction.
                assertEquals(tx, t1);
                // Check that it's considered to be pending inclusion in the block chain.
                assertEquals(prevBalance, BigInteger.ZERO);
                assertEquals(newBalance, nanos);
                flags[0] = true;
                flags[1] = tx.isPending();
                notifiedTx[0] = tx;
            }

            @Override
            public void onWalletChanged(Wallet wallet) {
                walletChanged[0]++;
            }
        });

        if (wallet.isPendingTransactionRelevant(t1))
            wallet.receivePending(t1, null);
        assertTrue(flags[0]);
        assertTrue(flags[1]);   // is pending
        flags[0] = false;
        // Check we don't get notified if we receive it again.
        assertFalse(wallet.isPendingTransactionRelevant(t1));
        assertFalse(flags[0]);
        // Now check again, that we should NOT be notified when we receive it via a block (we were already notified).
        // However the confidence should be updated.
        // Make a fresh copy of the tx to ensure we're testing realistically.
        flags[0] = flags[1] = false;
        notifiedTx[0].getConfidence().addEventListener(new TransactionConfidence.Listener() {
            public void onConfidenceChanged(Transaction tx) {
                flags[1] = true;
            }
        });
        assertEquals(TransactionConfidence.ConfidenceType.PENDING,
                notifiedTx[0].getConfidence().getConfidenceType());
        final Transaction t1Copy = new Transaction(params, t1.bitcoinSerialize());
        sendMoneyToWallet(t1Copy, AbstractBlockChain.NewBlockType.BEST_CHAIN);
        assertFalse(flags[0]);
        assertTrue(flags[1]);
        assertEquals(TransactionConfidence.ConfidenceType.BUILDING, notifiedTx[0].getConfidence().getConfidenceType());
        // Check we don't get notified about an irrelevant transaction.
        flags[0] = false;
        flags[1] = false;
        Transaction irrelevant = createFakeTx(params, nanos, new ECKey().toAddress(params));
        if (wallet.isPendingTransactionRelevant(irrelevant))
            wallet.receivePending(irrelevant, null);
        assertFalse(flags[0]);
        assertEquals(2, walletChanged[0]);
    }

    @Test
    public void pending2() throws Exception {
        // Check that if we receive a pending tx we did not send, it updates our spent flags correctly.
        final Transaction txn[] = new Transaction[1];
        final BigInteger bigints[] = new BigInteger[2];
        wallet.addEventListener(new AbstractWalletEventListener() {
            @Override
            public void onCoinsSent(Wallet wallet, Transaction tx, BigInteger prevBalance, BigInteger newBalance) {
                txn[0] = tx;
                bigints[0] = prevBalance;
                bigints[1] = newBalance;
            }
        });
        // Receive some coins.
        BigInteger nanos = Utils.toNanoCoins(1, 0);
        sendMoneyToWallet(nanos, AbstractBlockChain.NewBlockType.BEST_CHAIN);
        // Create a spend with them, but don't commit it (ie it's from somewhere else but using our keys). This TX
        // will have change as we don't spend our entire balance.
        BigInteger halfNanos = Utils.toNanoCoins(0, 50);
        Transaction t2 = wallet.createSend(new ECKey().toAddress(params), halfNanos);
        // Now receive it as pending.
        if (wallet.isPendingTransactionRelevant(t2))
            wallet.receivePending(t2, null);
        // We received an onCoinsSent() callback.
        assertEquals(t2, txn[0]);
        assertEquals(nanos, bigints[0]);
        assertEquals(halfNanos, bigints[1]);
        // Our balance is now 0.50 BTC
        assertEquals(halfNanos, wallet.getBalance(Wallet.BalanceType.ESTIMATED));
    }

<<<<<<< HEAD
    @Test
    public void pending3() throws Exception {
        // Check that if we receive a pending tx, and it's overridden by a double spend from the main chain, we
        // are notified that it's dead. This should work even if the pending tx inputs are NOT ours, ie, they don't
        // connect to anything.
        BigInteger nanos = Utils.toNanoCoins(1, 0);

        // Create two transactions that share the same input tx.
        Address badGuy = new ECKey().toAddress(params);
        Transaction doubleSpentTx = new Transaction(params);
        TransactionOutput doubleSpentOut = new TransactionOutput(params, doubleSpentTx, nanos, badGuy);
        doubleSpentTx.addOutput(doubleSpentOut);
        Transaction t1 = new Transaction(params);
        TransactionOutput o1 = new TransactionOutput(params, t1, nanos, myAddress);
        t1.addOutput(o1);
        t1.addInput(doubleSpentOut);
        Transaction t2 = new Transaction(params);
        TransactionOutput o2 = new TransactionOutput(params, t2, nanos, badGuy);
        t2.addOutput(o2);
        t2.addInput(doubleSpentOut);

        final Transaction[] called = new Transaction[2];
        wallet.addEventListener(new AbstractWalletEventListener() {
            public void onCoinsReceived(Wallet wallet, Transaction tx, BigInteger prevBalance, BigInteger newBalance) {
                called[0] = tx;
            }

            @Override
            public void onTransactionConfidenceChanged(Wallet wallet, Transaction tx) {
                super.onTransactionConfidenceChanged(wallet, tx);
                if (tx.getConfidence().getConfidenceType() ==
                        TransactionConfidence.ConfidenceType.DEAD) {
                    called[0] = tx;
                    called[1] = tx.getConfidence().getOverridingTransaction();
                }
            }
        });

        assertEquals(BigInteger.ZERO, wallet.getBalance());
        if (wallet.isPendingTransactionRelevant(t1))
            wallet.receivePending(t1, null);
        assertEquals(t1, called[0]);
        assertEquals(nanos, wallet.getBalance(Wallet.BalanceType.ESTIMATED));
        // Now receive a double spend on the main chain.
        called[0] = called[1] = null;
        sendMoneyToWallet(t2, AbstractBlockChain.NewBlockType.BEST_CHAIN);
        assertEquals(BigInteger.ZERO, wallet.getBalance());
        assertEquals(t1, called[0]); // dead
        assertEquals(t2, called[1]); // replacement
    }
=======
//    @Test
//    public void pending3() throws Exception {
//        // Check that if we receive a pending tx, and it's overridden by a double spend from the main chain, we
//        // are notified that it's dead. This should work even if the pending tx inputs are NOT ours, ie, they don't
//        // connect to anything.
//        BigInteger nanos = Utils.toNanoCoins(1, 0);
//
//        // Create two transactions that share the same input tx.
//        Address badGuy = new ECKey().toAddress(params);
//        Transaction doubleSpentTx = new Transaction(params);
//        TransactionOutput doubleSpentOut = new TransactionOutput(params, doubleSpentTx, nanos, badGuy);
//        doubleSpentTx.addOutput(doubleSpentOut);
//        Transaction t1 = new Transaction(params);
//        TransactionOutput o1 = new TransactionOutput(params, t1, nanos, myAddress);
//        t1.addOutput(o1);
//        t1.addInput(doubleSpentOut);
//        Transaction t2 = new Transaction(params);
//        TransactionOutput o2 = new TransactionOutput(params, t2, nanos, badGuy);
//        t2.addOutput(o2);
//        t2.addInput(doubleSpentOut);
//
//        final Transaction[] called = new Transaction[2];
//        wallet.addEventListener(new AbstractWalletEventListener() {
//            public void onCoinsReceived(Wallet wallet, Transaction tx, BigInteger prevBalance, BigInteger newBalance) {
//                called[0] = tx;
//            }
//
//            @Override
//            public void onTransactionConfidenceChanged(Wallet wallet, Transaction tx) {
//                super.onTransactionConfidenceChanged(wallet, tx);
//                if (tx.getConfidence().getConfidenceType() == 
//                        TransactionConfidence.ConfidenceType.DEAD) {
//                    called[0] = tx;
//                    called[1] = tx.getConfidence().getOverridingTransaction();
//                }
//            }
//        });
//
//        assertEquals(BigInteger.ZERO, wallet.getBalance());
//        if (wallet.isPendingTransactionRelevant(t1))
//            wallet.receivePending(t1, null);
//        assertEquals(t1, called[0]);
//        assertEquals(nanos, wallet.getBalance(Wallet.BalanceType.ESTIMATED));
//        // Now receive a double spend on the main chain.
//        called[0] = called[1] = null;
//        sendMoneyToWallet(t2, AbstractBlockChain.NewBlockType.BEST_CHAIN);
//        assertEquals(BigInteger.ZERO, wallet.getBalance());
//        assertEquals(t1, called[0]); // dead
//        assertEquals(t2, called[1]); // replacement
//    }
>>>>>>> fd32389b

    @Test
    public void transactionsList() throws Exception {
        // Check the wallet can give us an ordered list of all received transactions.
        Utils.rollMockClock(0);
        Transaction tx1 = sendMoneyToWallet(Utils.toNanoCoins(1, 0), AbstractBlockChain.NewBlockType.BEST_CHAIN);
        Utils.rollMockClock(60 * 10);
        Transaction tx2 = sendMoneyToWallet(Utils.toNanoCoins(0, 5), AbstractBlockChain.NewBlockType.BEST_CHAIN);
        // Check we got them back in order.
        List<Transaction> transactions = wallet.getTransactionsByTime();
        assertEquals(tx2, transactions.get(0));
        assertEquals(tx1,  transactions.get(1));
        assertEquals(2, transactions.size());
        // Check we get only the last transaction if we request a subrage.
        transactions = wallet.getRecentTransactions(1, false);
        assertEquals(1, transactions.size());
        assertEquals(tx2,  transactions.get(0));

        // Create a spend five minutes later.
        Utils.rollMockClock(60 * 5);
        Transaction tx3 = wallet.createSend(new ECKey().toAddress(params), Utils.toNanoCoins(0, 5));
        // Does not appear in list yet.
        assertEquals(2, wallet.getTransactionsByTime().size());
        wallet.commitTx(tx3);
        // Now it does.
        transactions = wallet.getTransactionsByTime();
        assertEquals(3, transactions.size());
        assertEquals(tx3, transactions.get(0));

        // Verify we can handle the case of older wallets in which the timestamp is null (guessed from the
        // block appearances list).
        tx1.setUpdateTime(null);
        tx3.setUpdateTime(null);
        // Check we got them back in order.
        transactions = wallet.getTransactionsByTime();
        assertEquals(tx2,  transactions.get(0));
        assertEquals(3, transactions.size());
    }

    @Test
    public void keyCreationTime() throws Exception {
        wallet = new Wallet(params);
        long now = Utils.rollMockClock(0).getTime() / 1000;  // Fix the mock clock.
        // No keys returns current time.
        assertEquals(now, wallet.getEarliestKeyCreationTime());
        Utils.rollMockClock(60);
        wallet.addKey(new ECKey());
        assertEquals(now + 60, wallet.getEarliestKeyCreationTime());
        Utils.rollMockClock(60);
        wallet.addKey(new ECKey());
        assertEquals(now + 60, wallet.getEarliestKeyCreationTime());
    }

    @Test
    public void spendToSameWallet() throws Exception {
        // Test that a spend to the same wallet is dealt with correctly.
        // It should appear in the wallet and confirm.
        // This is a bit of a silly thing to do in the real world as all it does is burn a fee but it is perfectly valid.
        BigInteger coin1 = Utils.toNanoCoins(1, 0);
        BigInteger coinHalf = Utils.toNanoCoins(0, 50);
        // Start by giving us 1 coin.
        sendMoneyToWallet(coin1, AbstractBlockChain.NewBlockType.BEST_CHAIN);
        // Send half to ourselves. We should then have a balance available to spend of zero.
        assertEquals(1, wallet.getPoolSize(WalletTransaction.Pool.UNSPENT));
        assertEquals(1, wallet.getPoolSize(WalletTransaction.Pool.ALL));
        Transaction outbound1 = wallet.createSend(myAddress, coinHalf);
        wallet.commitTx(outbound1);
        // We should have a zero available balance before the next block.
        assertEquals(BigInteger.ZERO, wallet.getBalance());
        sendMoneyToWallet(outbound1, AbstractBlockChain.NewBlockType.BEST_CHAIN);
        // We should have a balance of 1 BTC after the block is received.
        assertEquals(coin1, wallet.getBalance());
    }

    @Test
    public void rememberLastBlockSeenHash() throws Exception {
        BigInteger v1 = toNanoCoins(5, 0);
        BigInteger v2 = toNanoCoins(0, 50);
        BigInteger v3 = toNanoCoins(0, 25);
        Transaction t1 = createFakeTx(params, v1, myAddress);
        Transaction t2 = createFakeTx(params, v2, myAddress);
        Transaction t3 = createFakeTx(params, v3, myAddress);

        Block genesis = blockStore.getChainHead().getHeader();
        Block b10 = makeSolvedTestBlock(genesis, t1);
        Block b11 = makeSolvedTestBlock(genesis, t2);
        Block b2 = makeSolvedTestBlock(b10, t3);
        Block b3 = makeSolvedTestBlock(b2);

        // Receive a block on the best chain - this should set the last block seen hash.
        chain.add(b10);
        assertEquals("Wrong b10 hash.1", b10.getHash(), wallet.getLastBlockSeenHash());
        // Receive a block on the side chain - this should not change the last block seen hash.
        chain.add(b11);
        assertEquals("Wrong b10 hash.2", b10.getHash(), wallet.getLastBlockSeenHash());
        // Receive block 2 on the best chain - this should change the last block seen hash.
        chain.add(b2);
        assertEquals("Wrong b2 hash", b2.getHash(), wallet.getLastBlockSeenHash());
        // Receive block 3 on the best chain - this should change the last block seen hash despite having no txns.
        chain.add(b3);
        assertEquals("Wrong b3 hash", b3.getHash(), wallet.getLastBlockSeenHash());
    }

    @Test
    public void pubkeyOnlyScripts() throws Exception {
        // Verify that we support outputs like OP_PUBKEY and the corresponding inputs.
        ECKey key1 = new ECKey();
        wallet.addKey(key1);
        BigInteger value = toNanoCoins(5, 0);
        Transaction t1 = createFakeTx(params, value, key1);
        if (wallet.isPendingTransactionRelevant(t1))
            wallet.receivePending(t1, null);
        // TX should have been seen as relevant.
        assertEquals(value, wallet.getBalance(Wallet.BalanceType.ESTIMATED));
        assertEquals(BigInteger.ZERO, wallet.getBalance(Wallet.BalanceType.AVAILABLE));
        Block b1 = createFakeBlock(blockStore, t1).block;
        chain.add(b1);
        // TX should have been seen as relevant, extracted and processed.
        assertEquals(value, wallet.getBalance(Wallet.BalanceType.AVAILABLE));
        // Spend it and ensure we can spend the <key> OP_CHECKSIG output correctly.
        Transaction t2 = wallet.createSend(new ECKey().toAddress(params), value);
        assertNotNull(t2);
        // TODO: This code is messy, improve the Script class and fixinate!
        assertEquals(t2.toString(), 1, t2.getInputs().get(0).getScriptSig().getChunks().size());
        assertTrue(t2.getInputs().get(0).getScriptSig().getChunks().get(0).data.length > 50);
        log.info(t2.toString(chain));
    }

//    @Test
//    public void autosaveImmediate() throws Exception {
//        // Test that the wallet will save itself automatically when it changes.
//        File f = File.createTempFile("bitcoinj-unit-test", null);
//        Sha256Hash hash1 = Sha256Hash.hashFileContents(f);
//        // Start with zero delay and ensure the wallet file changes after adding a key.
//        wallet.autosaveToFile(f, 0, TimeUnit.SECONDS, null);
//        ECKey key = new ECKey();
//        wallet.addKey(key);
//        Sha256Hash hash2 = Sha256Hash.hashFileContents(f);
//        assertFalse("Wallet not saved after addKey", hash1.equals(hash2));  // File has changed.
//
//        Transaction t1 = createFakeTx(params, toNanoCoins(5, 0), key);
//        if (wallet.isPendingTransactionRelevant(t1))
//            wallet.receivePending(t1, null);
//        Sha256Hash hash3 = Sha256Hash.hashFileContents(f);
//        assertFalse("Wallet not saved after receivePending", hash2.equals(hash3));  // File has changed again.
//
//        Block b1 = createFakeBlock(blockStore, t1).block;
//        chain.add(b1);
//        Sha256Hash hash4 = Sha256Hash.hashFileContents(f);
//        assertFalse("Wallet not saved after chain add.1", hash3.equals(hash4));  // File has changed again.
//
//        // Check that receiving some block without any relevant transactions still triggers a save.
//        Block b2 = b1.createNextBlock(new ECKey().toAddress(params));
//        chain.add(b2);
//        assertFalse("Wallet not saved after chain add.2", hash4.equals(Sha256Hash.hashFileContents(f)));  // File has changed again.
//    }
//
//    @Test
//    public void autosaveDelayed() throws Exception {
//        // Test that the wallet will save itself automatically when it changes, but not immediately and near-by
//        // updates are coalesced together. This test is a bit racy, it assumes we can complete the unit test within
//        // an auto-save cycle of 1 second.
//        final File[] results = new File[2];
//        final CountDownLatch latch = new CountDownLatch(2);
//        File f = File.createTempFile("bitcoinj-unit-test", null);
//        Sha256Hash hash1 = Sha256Hash.hashFileContents(f);
//        wallet.autosaveToFile(f, 1, TimeUnit.SECONDS,
//                new Wallet.AutosaveEventListener() {
//                    public boolean caughtException(Throwable t) {
//                        return false;
//                    }
//
//                    public void onBeforeAutoSave(File tempFile) {
//                        results[0] = tempFile;
//                    }
//
//                    public void onAfterAutoSave(File newlySavedFile) {
//                        results[1] = newlySavedFile;
//                        latch.countDown();
//                    }
//                }
//        );
//        ECKey key = new ECKey();
//        wallet.addKey(key);
//        Sha256Hash hash2 = Sha256Hash.hashFileContents(f);
//        assertFalse(hash1.equals(hash2));  // File has changed immediately despite the delay, as keys are important.
//        assertNotNull(results[0]);
//        assertEquals(f, results[1]);
//        results[0] = results[1] = null;
//
//        Transaction t1 = createFakeTx(params, toNanoCoins(5, 0), key);
//        if (wallet.isPendingTransactionRelevant(t1))
//            wallet.receivePending(t1, null);
//        Sha256Hash hash3 = Sha256Hash.hashFileContents(f);
//        assertTrue(hash2.equals(hash3));  // File has NOT changed.
//        assertNull(results[0]);
//        assertNull(results[1]);
//
//        Block b1 = createFakeBlock(blockStore, t1).block;
//        chain.add(b1);
//        Sha256Hash hash4 = Sha256Hash.hashFileContents(f);
//        assertTrue(hash3.equals(hash4));  // File has NOT changed.
//        assertNull(results[0]);
//        assertNull(results[1]);
//
//        Block b2 = b1.createNextBlock(new ECKey().toAddress(params));
//        chain.add(b2);
//        assertTrue(hash4.equals(Sha256Hash.hashFileContents(f)));  // File has NOT changed.
//        assertNull(results[0]);
//        assertNull(results[1]);
//
//        // Wait for an auto-save to occur.
//        latch.await();
//        assertFalse(hash4.equals(Sha256Hash.hashFileContents(f)));  // File has now changed.
//        assertNotNull(results[0]);
//        assertEquals(f, results[1]);
//    }
    
    @Test
    public void spendOutputFromPendingTransaction() throws Exception {
        // We'll set up a wallet that receives a coin, then sends a coin of lesser value and keeps the change.
        BigInteger v1 = Utils.toNanoCoins(1, 0);
        sendMoneyToWallet(v1, AbstractBlockChain.NewBlockType.BEST_CHAIN);
        // First create our current transaction
        ECKey k2 = new ECKey();
        wallet.addKey(k2);
        BigInteger v2 = toNanoCoins(0, 50);
        Transaction t2 = new Transaction(params);
        TransactionOutput o2 = new TransactionOutput(params, t2, v2, k2.toAddress(params));
        t2.addOutput(o2);
        boolean complete = wallet.completeTx(Wallet.SendRequest.forTx(t2), false) != null;
        assertTrue(complete);
        
        // Commit t2, so it is placed in the pending pool
        wallet.commitTx(t2);
        assertEquals(0, wallet.getPoolSize(WalletTransaction.Pool.UNSPENT));
        assertEquals(1, wallet.getPoolSize(WalletTransaction.Pool.PENDING));
        assertEquals(2, wallet.getPoolSize(WalletTransaction.Pool.ALL));
        
        // Now try to the spend the output.
        ECKey k3 = new ECKey();
        BigInteger v3 = toNanoCoins(0, 25);
        Transaction t3 = new Transaction(params);
        t3.addOutput(v3, k3.toAddress(params));
        t3.addInput(o2);
        t3.signInputs(SigHash.ALL, wallet);
        
        // Commit t3, so the coins from the pending t2 are spent
        wallet.commitTx(t3);
        assertEquals(0, wallet.getPoolSize(WalletTransaction.Pool.UNSPENT));
        assertEquals(2, wallet.getPoolSize(WalletTransaction.Pool.PENDING));
        assertEquals(3, wallet.getPoolSize(WalletTransaction.Pool.ALL));
        
        // Now the output of t2 must not be available for spending
        assertFalse(o2.isAvailableForSpending());
    }

    @Test
    public void replayWhilstPending() throws Exception {
        // Check that if a pending transaction spends outputs of chain-included transactions, we mark them as spent.
        // See bug 345. This can happen if there is a pending transaction floating around and then you replay the
        // chain without emptying the memory pool (or refilling it from a peer).
        BigInteger value = Utils.toNanoCoins(1, 0);
        Transaction tx1 = createFakeTx(params, value, myAddress);
        Transaction tx2 = new Transaction(params);
        tx2.addInput(tx1.getOutput(0));
        tx2.addOutput(Utils.toNanoCoins(0, 9), new ECKey());
        // Add a change address to ensure this tx is relevant.
        tx2.addOutput(Utils.toNanoCoins(0, 1), wallet.getChangeAddress());
        wallet.receivePending(tx2, null);
        BlockPair bp = createFakeBlock(blockStore, tx1);
        wallet.receiveFromBlock(tx1, bp.storedBlock, AbstractBlockChain.NewBlockType.BEST_CHAIN);
        wallet.notifyNewBestBlock(bp.storedBlock);
        assertEquals(BigInteger.ZERO, wallet.getBalance());
        assertEquals(1, wallet.getPoolSize(Pool.SPENT));
        assertEquals(1, wallet.getPoolSize(Pool.PENDING));
        assertEquals(0, wallet.getPoolSize(Pool.UNSPENT));
    }

    @Test
    public void encryptionDecryptionBasic() throws Exception {
        encryptionDecryptionBasicCommon(encryptedWallet);
        encryptionDecryptionBasicCommon(encryptedMixedWallet);
    }

    private void encryptionDecryptionBasicCommon(Wallet wallet) {
        // Check the wallet is initially of WalletType ENCRYPTED.
        assertTrue("Wallet is not an encrypted wallet", wallet.getEncryptionType() == EncryptionType.ENCRYPTED_SCRYPT_AES);

        // Correct password should decrypt first encrypted private key.
        assertTrue("checkPassword result is wrong with correct password.2", wallet.checkPassword(PASSWORD1));

        // Incorrect password should not decrypt first encrypted private key.
        assertFalse("checkPassword result is wrong with incorrect password.3", wallet.checkPassword(WRONG_PASSWORD));

        // Decrypt wallet.
        assertTrue("The keyCrypter is missing but should not be", keyCrypter != null);
        wallet.decrypt(aesKey);

        // Wallet should now be unencrypted.
        assertTrue("Wallet is not an unencrypted wallet", wallet.getKeyCrypter() == null);

        // Correct password should not decrypt first encrypted private key as wallet is unencrypted.
        assertTrue("checkPassword result is wrong with correct password", !wallet.checkPassword(PASSWORD1));

        // Incorrect password should not decrypt first encrypted private key as wallet is unencrypted.
        assertTrue("checkPassword result is wrong with incorrect password", !wallet.checkPassword(WRONG_PASSWORD));

        // Encrypt wallet.
        wallet.encrypt(keyCrypter, aesKey);

        // Wallet should now be of type WalletType.ENCRYPTED_SCRYPT_AES.
        assertTrue("Wallet is not an encrypted wallet", wallet.getEncryptionType() == EncryptionType.ENCRYPTED_SCRYPT_AES);
    }

    @Test
    public void encryptionDecryptionBadPassword() throws Exception {
        // Check the wallet is currently encrypted
        assertTrue("Wallet is not an encrypted wallet", encryptedWallet.getEncryptionType() == EncryptionType.ENCRYPTED_SCRYPT_AES);

        // Chek that the wrong password does not decrypt the wallet.
        try {
            encryptedWallet.decrypt(wrongAesKey);
            fail("Incorrectly decoded wallet with wrong password");
        } catch (KeyCrypterException ede) {
            // Expected.
        }
    }

    @Test
    public void encryptionDecryptionCheckExceptions() throws Exception {
        // Check the wallet is currently encrypted
        assertTrue("Wallet is not an encrypted wallet", encryptedWallet.getEncryptionType() == EncryptionType.ENCRYPTED_SCRYPT_AES);

        // Decrypt wallet.
        assertTrue("The keyCrypter is missing but should not be.1", keyCrypter != null);
        encryptedWallet.decrypt(aesKey);

        // Try decrypting it again
        try {
            assertTrue("The keyCrypter is missing but should not be.2", keyCrypter != null);
            encryptedWallet.decrypt(aesKey);
            fail("Should not be able to decrypt a decrypted wallet");
        } catch (IllegalStateException e) {
            assertTrue("Expected behaviour", true);
        }
        assertTrue("Wallet is not an unencrypted wallet.2", encryptedWallet.getKeyCrypter() == null);

        // Encrypt wallet.
        encryptedWallet.encrypt(keyCrypter, aesKey);

        assertTrue("Wallet is not an encrypted wallet.2", encryptedWallet.getEncryptionType() == EncryptionType.ENCRYPTED_SCRYPT_AES);

        // Try encrypting it again
        try {
            encryptedWallet.encrypt(keyCrypter, aesKey);
            fail("Should not be able to encrypt an encrypted wallet");
        } catch (IllegalStateException e) {
            assertTrue("Expected behaviour", true);
        }
        assertTrue("Wallet is not an encrypted wallet.3", encryptedWallet.getEncryptionType() == EncryptionType.ENCRYPTED_SCRYPT_AES);
    }

    @Test
    public void encryptionDecryptionHomogenousKeys() throws Exception {
        // Check the wallet is currently encrypted
        assertTrue("Wallet is not an encrypted wallet", encryptedWallet.getEncryptionType() == EncryptionType.ENCRYPTED_SCRYPT_AES);

        // Try added an ECKey that was encrypted with a differenct ScryptParameters (i.e. a non-homogenous key).
        // This is not allowed as the ScryptParameters is stored at the Wallet level.
        byte[] salt = new byte[KeyCrypterScrypt.SALT_LENGTH];
        secureRandom.nextBytes(salt);
        Protos.ScryptParameters.Builder scryptParametersBuilder = Protos.ScryptParameters.newBuilder().setSalt(ByteString.copyFrom(salt));
        ScryptParameters scryptParameters = scryptParametersBuilder.build();

        KeyCrypter keyCrypterDifferent = new KeyCrypterScrypt(scryptParameters);

        ECKey ecKeyDifferent = new ECKey();
        ecKeyDifferent = ecKeyDifferent.encrypt(keyCrypterDifferent, aesKey);

        Iterable<ECKey> keys = encryptedWallet.getKeys();
        Iterator iterator = keys.iterator();
        boolean oneKey = iterator.hasNext();
        iterator.next();
        assertTrue("Wrong number of keys in wallet before key addition", oneKey && !iterator.hasNext());

        try {
            encryptedWallet.addKey(ecKeyDifferent);
            fail("AddKey should have thrown an EncrypterDecrypterException but did not.");
        } catch (KeyCrypterException ede) {
            // Expected behaviour.
        }

        keys = encryptedWallet.getKeys();
        iterator = keys.iterator();
        oneKey = iterator.hasNext();

        iterator.next();
        assertTrue("Wrong number of keys in wallet after key addition", oneKey && !iterator.hasNext());
    }

    @Test
    public void ageMattersDuringSelection() throws Exception {
        // Test that we prefer older coins to newer coins when building spends. This reduces required fees and improves
        // time to confirmation as the transaction will appear less spammy.
        final int ITERATIONS = 10;
        Transaction[] txns = new Transaction[ITERATIONS];
        for (int i = 0; i < ITERATIONS; i++) {
            txns[i] = sendMoneyToWallet(Utils.toNanoCoins(1, 0), AbstractBlockChain.NewBlockType.BEST_CHAIN);
        }
        // Check that we spend transactions in order of reception.
        for (int i = 0; i < ITERATIONS; i++) {
            Transaction spend = wallet.createSend(new ECKey().toAddress(params), Utils.toNanoCoins(1, 0));
            assertEquals(spend.getInputs().size(), 1);
            assertEquals("Failed on iteration " + i, spend.getInput(0).getOutpoint().getHash(), txns[i].getHash());
            wallet.commitTx(spend);
        }
    }

    @Test
    public void respectMaxStandardSize() throws Exception {
        // Check that we won't create txns > 100kb. Average tx size is ~220 bytes so this would have to be enormous.
        sendMoneyToWallet(Utils.toNanoCoins(100, 0), AbstractBlockChain.NewBlockType.BEST_CHAIN);
        Transaction tx = new Transaction(params);
        byte[] bits = new byte[20];
        new Random().nextBytes(bits);
        BigInteger v = Utils.toNanoCoins(0, 1);
        // 3100 outputs to a random address.
        for (int i = 0; i < 3100; i++) {
            tx.addOutput(v, new Address(params, bits));
        }
        Wallet.SendRequest req = Wallet.SendRequest.forTx(tx);
        assertNull(wallet.completeTx(req, true));
    }

    @Test
    public void feeSolverAndCoinSelectionTest() throws Exception {
        // Tests basic fee solving works

        // Make sure TestWithWallet isnt doing anything crazy.
        assertEquals(0, wallet.getTransactions(true).size());

        Address notMyAddr = new ECKey().toAddress(params);

        // Generate a few outputs to us that are far too small to spend reasonably
        StoredBlock block = new StoredBlock(makeSolvedTestBlock(blockStore, notMyAddr), BigInteger.ONE, 1);
        Transaction tx1 = createFakeTx(params, BigInteger.ONE, myAddress);
        wallet.receiveFromBlock(tx1, block, AbstractBlockChain.NewBlockType.BEST_CHAIN);
        Transaction tx2 = createFakeTx(params, BigInteger.ONE, myAddress); assertTrue(!tx1.getHash().equals(tx2.getHash()));
        wallet.receiveFromBlock(tx2, block, AbstractBlockChain.NewBlockType.BEST_CHAIN);
        Transaction tx3 = createFakeTx(params, BigInteger.TEN, myAddress);
        wallet.receiveFromBlock(tx3, block, AbstractBlockChain.NewBlockType.BEST_CHAIN);

        // No way we can add nearly enough fee
        assertNull(wallet.createSend(notMyAddr, BigInteger.ONE));
        // Spend it all without fee enforcement
        assertNotNull(wallet.sendCoinsOffline(SendRequest.to(notMyAddr, BigInteger.TEN.add(BigInteger.ONE.add(BigInteger.ONE))), false));
        assertEquals(BigInteger.ZERO, wallet.getBalance());

        // Add some reasonable-sized outputs
        block = new StoredBlock(makeSolvedTestBlock(blockStore, notMyAddr), BigInteger.ONE, 1);
        Transaction tx4 = createFakeTx(params, Utils.COIN, myAddress);
        wallet.receiveFromBlock(tx4, block, AbstractBlockChain.NewBlockType.BEST_CHAIN);

        // Simple test to make sure if we have an ouput < 0.01 we get a fee
        Transaction spend1 = wallet.createSend(notMyAddr, Utils.CENT.subtract(BigInteger.ONE));
        assertEquals(2, spend1.getOutputs().size());
        // We optimize for priority, so the output selected should be the largest one.
        // We should have paid the default minfee.
        assertEquals(spend1.getOutput(0).getValue().add(spend1.getOutput(1).getValue()),
                Utils.COIN.subtract(Transaction.REFERENCE_DEFAULT_MIN_TX_FEE));

        // But not at exactly 0.01
        Transaction spend2 = wallet.createSend(notMyAddr, Utils.CENT);
        assertEquals(2, spend2.getOutputs().size());
        // We optimize for priority, so the output selected should be the largest one
        assertEquals(Utils.COIN, spend2.getOutput(0).getValue().add(spend2.getOutput(1).getValue()));

        // ...but not more fee than what we request
        SendRequest request3 = SendRequest.to(notMyAddr, Utils.CENT.subtract(BigInteger.ONE));
        request3.fee = Transaction.REFERENCE_DEFAULT_MIN_TX_FEE.add(BigInteger.ONE);
        assertEquals(wallet.completeTx(request3, true), request3.fee);
        Transaction spend3 = request3.tx;
        assertEquals(2, spend3.getOutputs().size());
        // We optimize for priority, so the output selected should be the largest one.
        assertEquals(spend3.getOutput(0).getValue().add(spend3.getOutput(1).getValue()),
                Utils.COIN.subtract(Transaction.REFERENCE_DEFAULT_MIN_TX_FEE.add(BigInteger.ONE)));

        // ...unless we need it
        SendRequest request4 = SendRequest.to(notMyAddr, Utils.CENT.subtract(BigInteger.ONE));
        request4.fee = Transaction.REFERENCE_DEFAULT_MIN_TX_FEE.subtract(BigInteger.ONE);
        assertEquals(Transaction.REFERENCE_DEFAULT_MIN_TX_FEE, wallet.completeTx(request4, true));
        Transaction spend4 = request4.tx;
        assertEquals(2, spend4.getOutputs().size());
        // We optimize for priority, so the output selected should be the largest one.
        assertEquals(spend4.getOutput(0).getValue().add(spend4.getOutput(1).getValue()),
                Utils.COIN.subtract(Transaction.REFERENCE_DEFAULT_MIN_TX_FEE));

        SendRequest request5 = SendRequest.to(notMyAddr, Utils.COIN.subtract(Utils.CENT.subtract(BigInteger.ONE)));
        assertEquals(Transaction.REFERENCE_DEFAULT_MIN_TX_FEE, wallet.completeTx(request5, true));
        Transaction spend5 = request5.tx;
        // If we would have a change output < 0.01, it should add the fee
        assertEquals(2, spend5.getOutputs().size());
        // We optimize for priority, so the output selected should be the largest one.
        assertEquals(spend5.getOutput(0).getValue().add(spend5.getOutput(1).getValue()),
                Utils.COIN.subtract(Transaction.REFERENCE_DEFAULT_MIN_TX_FEE));

        SendRequest request6 = SendRequest.to(notMyAddr, Utils.COIN.subtract(Utils.CENT));
        assertEquals(BigInteger.ZERO, wallet.completeTx(request6, true));
        Transaction spend6 = request6.tx;
        // ...but not if change output == 0.01
        assertEquals(2, spend6.getOutputs().size());
        // We optimize for priority, so the output selected should be the largest one
        assertEquals(Utils.COIN, spend6.getOutput(0).getValue().add(spend6.getOutput(1).getValue()));

        SendRequest request7 = SendRequest.to(notMyAddr, Utils.COIN.subtract(Utils.CENT.subtract(BigInteger.valueOf(2)).multiply(BigInteger.valueOf(2))));
        request7.tx.addOutput(Utils.CENT.subtract(BigInteger.ONE), notMyAddr);
        assertEquals(Transaction.REFERENCE_DEFAULT_MIN_TX_FEE, wallet.completeTx(request7, true));
        Transaction spend7 = request7.tx;
        // If change is 0.1-nanocoin and we already have a 0.1-nanocoin output, fee should be reference fee
        assertEquals(3, spend7.getOutputs().size());
        // We optimize for priority, so the output selected should be the largest one.
        assertEquals(spend7.getOutput(0).getValue().add(spend7.getOutput(1).getValue()).add(spend7.getOutput(2).getValue()),
                Utils.COIN.subtract(Transaction.REFERENCE_DEFAULT_MIN_TX_FEE));

        SendRequest request8 = SendRequest.to(notMyAddr, Utils.COIN.subtract(Transaction.REFERENCE_DEFAULT_MIN_TX_FEE));
        assertEquals(Transaction.REFERENCE_DEFAULT_MIN_TX_FEE, wallet.completeTx(request8, true));
        Transaction spend8 = request8.tx;
        // If we would have a change output == REFERENCE_DEFAULT_MIN_TX_FEE that would cause a fee, throw it away and make it fee
        assertEquals(1, spend8.getOutputs().size());
        // We optimize for priority, so the output selected should be the largest one
        assertEquals(spend8.getOutput(0).getValue(), Utils.COIN.subtract(Transaction.REFERENCE_DEFAULT_MIN_TX_FEE));

        SendRequest request9 = SendRequest.to(notMyAddr, Utils.COIN.subtract(
                Transaction.REFERENCE_DEFAULT_MIN_TX_FEE.add(Transaction.MIN_NONDUST_OUTPUT)));
        assertEquals(wallet.completeTx(request9, true), Transaction.REFERENCE_DEFAULT_MIN_TX_FEE.add(Transaction.MIN_NONDUST_OUTPUT));
        Transaction spend9 = request9.tx;
        // ...in fact, also add fee if we would get back less than MIN_NONDUST_OUTPUT
        assertEquals(1, spend9.getOutputs().size());
        // We optimize for priority, so the output selected should be the largest one.
        assertEquals(spend9.getOutput(0).getValue(),
                Utils.COIN.subtract(Transaction.REFERENCE_DEFAULT_MIN_TX_FEE.add(Transaction.MIN_NONDUST_OUTPUT)));

        SendRequest request10 = SendRequest.to(notMyAddr, Utils.COIN.subtract(
                Transaction.REFERENCE_DEFAULT_MIN_TX_FEE.add(Transaction.MIN_NONDUST_OUTPUT).add(BigInteger.ONE)));
        assertEquals(Transaction.REFERENCE_DEFAULT_MIN_TX_FEE, wallet.completeTx(request10, true));
        Transaction spend10 = request10.tx;
        // ...but if we get back any more than that, we should get a refund (but still pay fee)
        assertEquals(2, spend10.getOutputs().size());
        // We optimize for priority, so the output selected should be the largest one
        assertEquals(spend10.getOutput(0).getValue().add(spend10.getOutput(1).getValue()),
                Utils.COIN.subtract(Transaction.REFERENCE_DEFAULT_MIN_TX_FEE));

        SendRequest request11 = SendRequest.to(notMyAddr, Utils.COIN.subtract(
                Transaction.REFERENCE_DEFAULT_MIN_TX_FEE.add(Transaction.MIN_NONDUST_OUTPUT).add(BigInteger.valueOf(2))));
        request11.fee = Transaction.REFERENCE_DEFAULT_MIN_TX_FEE.add(BigInteger.ONE);
        assertEquals(wallet.completeTx(request11, true), request11.fee);
        Transaction spend11 = request11.tx;
        // ...of course fee should be min(request.fee, MIN_TX_FEE) so we should get MIN_TX_FEE.add(ONE) here
        assertEquals(2, spend11.getOutputs().size());
        // We optimize for priority, so the output selected should be the largest one.
        assertEquals(spend11.getOutput(0).getValue().add(spend11.getOutput(1).getValue()),
                Utils.COIN.subtract(Transaction.REFERENCE_DEFAULT_MIN_TX_FEE.add(BigInteger.ONE)));

        // Remove the coin from our wallet
        wallet.commitTx(spend11);
        Transaction tx5 = createFakeTx(params, Utils.CENT, myAddress);
        wallet.receiveFromBlock(tx5, block, AbstractBlockChain.NewBlockType.BEST_CHAIN);
        assertEquals(Utils.CENT, wallet.getBalance());

        // Now test coin selection properly selects coin*depth
        for (int i = 0; i < 100; i++) {
            block = new StoredBlock(makeSolvedTestBlock(blockStore, notMyAddr), BigInteger.ONE, 1);
            wallet.notifyNewBestBlock(block);
        }

        block = new StoredBlock(makeSolvedTestBlock(blockStore, notMyAddr), BigInteger.ONE, 1);
        Transaction tx6 = createFakeTx(params, Utils.COIN, myAddress);
        wallet.receiveFromBlock(tx6, block, AbstractBlockChain.NewBlockType.BEST_CHAIN);
        assertTrue(tx5.getOutput(0).isMine(wallet) && tx5.getOutput(0).isAvailableForSpending() && tx5.getConfidence().getDepthInBlocks() == 100);
        assertTrue(tx6.getOutput(0).isMine(wallet) && tx6.getOutput(0).isAvailableForSpending() && tx6.getConfidence().getDepthInBlocks() == 1);

        // tx5 and tx6 have exactly the same coin*depth, so the larger should be selected...
        Transaction spend12 = wallet.createSend(notMyAddr, Utils.CENT);
        assertTrue(spend12.getOutputs().size() == 2 && spend12.getOutput(0).getValue().add(spend12.getOutput(1).getValue()).equals(Utils.COIN));

        wallet.notifyNewBestBlock(block);
        assertTrue(tx5.getOutput(0).isMine(wallet) && tx5.getOutput(0).isAvailableForSpending() && tx5.getConfidence().getDepthInBlocks() == 101);
        assertTrue(tx6.getOutput(0).isMine(wallet) && tx6.getOutput(0).isAvailableForSpending() && tx6.getConfidence().getDepthInBlocks() == 1);
        // Now tx5 has slightly higher coin*depth than tx6...
        Transaction spend13 = wallet.createSend(notMyAddr, Utils.CENT);
        assertTrue(spend13.getOutputs().size() == 1 && spend13.getOutput(0).getValue().equals(Utils.CENT));

        block = new StoredBlock(makeSolvedTestBlock(blockStore, notMyAddr), BigInteger.ONE, 1);
        wallet.notifyNewBestBlock(block);
        assertTrue(tx5.getOutput(0).isMine(wallet) && tx5.getOutput(0).isAvailableForSpending() && tx5.getConfidence().getDepthInBlocks() == 102);
        assertTrue(tx6.getOutput(0).isMine(wallet) && tx6.getOutput(0).isAvailableForSpending() && tx6.getConfidence().getDepthInBlocks() == 2);
        // Now tx6 has higher coin*depth than tx5...
        Transaction spend14 = wallet.createSend(notMyAddr, Utils.CENT);
        assertTrue(spend14.getOutputs().size() == 2 && spend14.getOutput(0).getValue().add(spend14.getOutput(1).getValue()).equals(Utils.COIN));

        // Now test feePerKb
        SendRequest request15 = SendRequest.to(notMyAddr, Utils.CENT);
        for (int i = 0; i < 29; i++)
            request15.tx.addOutput(Utils.CENT, notMyAddr);
        assertTrue(request15.tx.bitcoinSerialize().length > 1000);
        request15.feePerKb = BigInteger.ONE;
        assertEquals(BigInteger.ONE, wallet.completeTx(request15, true));
        Transaction spend15 = request15.tx;
        // If a transaction is over 1kb, the set fee should be added
        assertEquals(31, spend15.getOutputs().size());
        // We optimize for priority, so the output selected should be the largest one
        BigInteger outValue15 = BigInteger.ZERO;
        for (TransactionOutput out : spend15.getOutputs())
            outValue15 = outValue15.add(out.getValue());
        assertEquals(outValue15, Utils.COIN.subtract(BigInteger.ONE));

        SendRequest request16 = SendRequest.to(notMyAddr, Utils.CENT);
        for (int i = 0; i < 29; i++)
            request16.tx.addOutput(Utils.CENT, notMyAddr);
        assertTrue(request16.tx.bitcoinSerialize().length > 1000);
        assertEquals(BigInteger.ZERO, wallet.completeTx(request16, true));
        Transaction spend16 = request16.tx;
        // Of course the fee shouldn't be added if feePerKb == 0
        assertEquals(31, spend16.getOutputs().size());
        // We optimize for priority, so the output selected should be the largest one
        BigInteger outValue16 = BigInteger.ZERO;
        for (TransactionOutput out : spend16.getOutputs())
            outValue16 = outValue16.add(out.getValue());
        assertEquals(Utils.COIN, outValue16);

        // Create a transaction who's max size could be up to 999 (if signatures were maximum size)
        SendRequest request17 = SendRequest.to(notMyAddr, Utils.CENT);
        for (int i = 0; i < 22; i++)
            request17.tx.addOutput(Utils.CENT, notMyAddr);
        request17.tx.addOutput(new TransactionOutput(params, request17.tx, Utils.CENT, new byte[15]));
        request17.feePerKb = BigInteger.ONE;
        assertTrue(wallet.completeTx(request17, true).equals(BigInteger.ZERO) && request17.tx.getInputs().size() == 1);
        // Calculate its max length to make sure it is indeed 999
        int theoreticalMaxLength17 = request17.tx.bitcoinSerialize().length + myKey.getPubKey().length + 75;
        for (TransactionInput in : request17.tx.getInputs())
            theoreticalMaxLength17 -= in.getScriptBytes().length;
        assertEquals(999, theoreticalMaxLength17);
        Transaction spend17 = request17.tx;
         // Its actual size must be between 997 and 999 (inclusive) as signatures have a 3-byte size range (almost always)
        assertTrue(spend17.bitcoinSerialize().length >= 997 && spend17.bitcoinSerialize().length <= 999);
        // Now check that it didn't get a fee since its max size is 999
        assertEquals(25, spend17.getOutputs().size());
        // We optimize for priority, so the output selected should be the largest one
        BigInteger outValue17 = BigInteger.ZERO;
        for (TransactionOutput out : spend17.getOutputs())
            outValue17 = outValue17.add(out.getValue());
        assertEquals(Utils.COIN, outValue17);

        // Create a transaction who's max size could be up to 1000 (if signatures were maximum size)
        SendRequest request18 = SendRequest.to(notMyAddr, Utils.CENT);
        for (int i = 0; i < 22; i++)
            request18.tx.addOutput(Utils.CENT, notMyAddr);
        request18.tx.addOutput(new TransactionOutput(params, request18.tx, Utils.CENT, new byte[16]));
        request18.feePerKb = BigInteger.ONE;
        assertTrue(wallet.completeTx(request18, true).equals(BigInteger.ONE) && request18.tx.getInputs().size() == 1);
        // Calculate its max length to make sure it is indeed 1000
        Transaction spend18 = request18.tx;
        int theoreticalMaxLength18 = spend18.bitcoinSerialize().length + myKey.getPubKey().length + 75;
        for (TransactionInput in : spend18.getInputs())
            theoreticalMaxLength18 -= in.getScriptBytes().length;
        assertEquals(1000, theoreticalMaxLength18);
        // Its actual size must be between 998 and 1000 (inclusive) as signatures have a 3-byte size range (almost always)
        assertTrue(spend18.bitcoinSerialize().length >= 998);
        assertTrue(spend18.bitcoinSerialize().length <= 1000);
        // Now check that it did get a fee since its max size is 1000
        assertEquals(25, spend18.getOutputs().size());
        // We optimize for priority, so the output selected should be the largest one
        BigInteger outValue18 = BigInteger.ZERO;
        for (TransactionOutput out : spend18.getOutputs())
            outValue18 = outValue18.add(out.getValue());
        assertEquals(outValue18, Utils.COIN.subtract(BigInteger.ONE));

        // Now create a transaction that will spend COIN + fee, which makes it require both inputs
        assertEquals(wallet.getBalance(), Utils.CENT.add(Utils.COIN));
        SendRequest request19 = SendRequest.to(notMyAddr, Utils.CENT);
        for (int i = 0; i < 99; i++)
            request19.tx.addOutput(Utils.CENT, notMyAddr);
        // If we send now, we shouldnt need a fee and should only have to spend our COIN
        assertTrue(wallet.completeTx(request19, true).equals(BigInteger.ZERO)
                && request19.tx.getInputs().size() == 1 && request19.tx.getOutputs().size() == 100);
        // Now reset request19 and give it a fee per kb
        request19.completed = false; request19.tx.clearInputs();
        request19.feePerKb = BigInteger.ONE;
        assertTrue(wallet.completeTx(request19, true).equals(Transaction.REFERENCE_DEFAULT_MIN_TX_FEE) && request19.tx.getInputs().size() == 2);
        BigInteger outValue19 = BigInteger.ZERO;
        for (TransactionOutput out : request19.tx.getOutputs())
            outValue19 = outValue19.add(out.getValue());
        // But now our change output is CENT-minfee, so we have to pay min fee
        // Change this assert when we eventually randomize output order
        assertEquals(request19.tx.getOutput(request19.tx.getOutputs().size() - 1).getValue(), Utils.CENT.subtract(Transaction.REFERENCE_DEFAULT_MIN_TX_FEE));
        assertEquals(outValue19, Utils.COIN.add(Utils.CENT).subtract(Transaction.REFERENCE_DEFAULT_MIN_TX_FEE));

        // Create another transaction that will spend COIN + fee, which makes it require both inputs
        SendRequest request20 = SendRequest.to(notMyAddr, Utils.CENT);
        for (int i = 0; i < 99; i++)
            request20.tx.addOutput(Utils.CENT, notMyAddr);
        // If we send now, we shouldnt need a fee and should only have to spend our COIN
        assertTrue(wallet.completeTx(request20, true).equals(BigInteger.ZERO)
                && request20.tx.getInputs().size() == 1 && request20.tx.getOutputs().size() == 100);
        // Now reset request19 and give it a fee per kb
        request20.completed = false; request20.tx.clearInputs();
        request20.feePerKb = Transaction.REFERENCE_DEFAULT_MIN_TX_FEE;
        assertTrue(wallet.completeTx(request20, true).equals(Transaction.REFERENCE_DEFAULT_MIN_TX_FEE.multiply(BigInteger.valueOf(3)))
                && request20.tx.getInputs().size() == 2);
        BigInteger outValue20 = BigInteger.ZERO;
        for (TransactionOutput out : request20.tx.getOutputs())
            outValue20 = outValue20.add(out.getValue());
        // This time the fee we wanted to pay was more, so that should be what we paid
        assertEquals(outValue20, Utils.COIN.add(Utils.CENT).subtract(Transaction.REFERENCE_DEFAULT_MIN_TX_FEE.multiply(BigInteger.valueOf(3))));

        // Same as request 19, but make the change 0 (so it doesnt force fee) and make us require min fee as a result of an output < CENT
        SendRequest request21 = SendRequest.to(notMyAddr, Utils.CENT);
        for (int i = 0; i < 99; i++)
            request21.tx.addOutput(Utils.CENT, notMyAddr);
        request21.tx.addOutput(Utils.CENT.subtract(Transaction.REFERENCE_DEFAULT_MIN_TX_FEE), notMyAddr);
        // If we send without a feePerKb, we should still require REFERENCE_DEFAULT_MIN_TX_FEE because we have an output < 0.01
        assertTrue(wallet.completeTx(request21, true).equals(Transaction.REFERENCE_DEFAULT_MIN_TX_FEE) && request21.tx.getInputs().size() == 2);
        BigInteger outValue21 = BigInteger.ZERO;
        for (TransactionOutput out : request21.tx.getOutputs())
            outValue21 = outValue21.add(out.getValue());
        assertEquals(outValue21, Utils.COIN.add(Utils.CENT).subtract(Transaction.REFERENCE_DEFAULT_MIN_TX_FEE));

        // Now create an identical request22 and give it a fee per kb slightly less than what we will have to pay
        SendRequest request22 = SendRequest.to(notMyAddr, Utils.CENT);
        for (int i = 0; i < 99; i++)
            request22.tx.addOutput(Utils.CENT, notMyAddr);
        request22.tx.addOutput(Utils.CENT.subtract(Transaction.REFERENCE_DEFAULT_MIN_TX_FEE), notMyAddr);
        assertTrue(!Transaction.REFERENCE_DEFAULT_MIN_TX_FEE.mod(BigInteger.valueOf(3)).equals(BigInteger.ZERO)); // This test won't work if REFERENCE_DEFAULT_MIN_TX_FEE is divisiable by 3
        request22.feePerKb = Transaction.REFERENCE_DEFAULT_MIN_TX_FEE.divide(BigInteger.valueOf(3));
        // Now check that we get the same exact transaction back
        assertTrue(wallet.completeTx(request22, true).equals(Transaction.REFERENCE_DEFAULT_MIN_TX_FEE) && request22.tx.getInputs().size() == 2);
        BigInteger outValue22 = BigInteger.ZERO;
        for (TransactionOutput out : request22.tx.getOutputs())
            outValue22 = outValue22.add(out.getValue());
        assertEquals(outValue22, Utils.COIN.add(Utils.CENT).subtract(Transaction.REFERENCE_DEFAULT_MIN_TX_FEE));

        // Now create an identical request23 and give it a fee equal to what we will have to pay anyway
        SendRequest request23 = SendRequest.to(notMyAddr, Utils.CENT);
        for (int i = 0; i < 99; i++)
            request23.tx.addOutput(Utils.CENT, notMyAddr);
        request23.tx.addOutput(Utils.CENT.subtract(Transaction.REFERENCE_DEFAULT_MIN_TX_FEE), notMyAddr);
        request23.feePerKb = Transaction.REFERENCE_DEFAULT_MIN_TX_FEE.divide(BigInteger.valueOf(3));
        request23.fee = Transaction.REFERENCE_DEFAULT_MIN_TX_FEE.mod(BigInteger.valueOf(3));
        // Now check that we get the same exact transaction back
        assertTrue(wallet.completeTx(request23, true).equals(Transaction.REFERENCE_DEFAULT_MIN_TX_FEE) && request23.tx.getInputs().size() == 2);
        BigInteger outValue23 = BigInteger.ZERO;
        for (TransactionOutput out : request23.tx.getOutputs())
            outValue23 = outValue23.add(out.getValue());
        assertEquals(outValue23, Utils.COIN.add(Utils.CENT).subtract(Transaction.REFERENCE_DEFAULT_MIN_TX_FEE));

        // Now create an identical request24 and add one nanocoin of fee, putting us over our wallet balance
        SendRequest request24 = SendRequest.to(notMyAddr, Utils.CENT);
        for (int i = 0; i < 99; i++)
            request24.tx.addOutput(Utils.CENT, notMyAddr);
        request24.tx.addOutput(Utils.CENT.subtract(Transaction.REFERENCE_DEFAULT_MIN_TX_FEE), notMyAddr);
        request24.feePerKb = request23.feePerKb;
        request24.fee = request23.fee.add(BigInteger.ONE);
        // Now check that we dont complete
        assertNull(wallet.completeTx(request24, true));

        // Test feePerKb when we aren't using enforceDefaultReferenceClientFeeRelayRules
        // Same as request 19
        SendRequest request25 = SendRequest.to(notMyAddr, Utils.CENT);
        for (int i = 0; i < 99; i++)
            request25.tx.addOutput(Utils.CENT, notMyAddr);
        // If we send now, we shouldnt need a fee and should only have to spend our COIN
        assertTrue(wallet.completeTx(request25, true).equals(BigInteger.ZERO) && request25.tx.getInputs().size() == 1 && request25.tx.getOutputs().size() == 100);
        // Now reset request19 and give it a fee per kb
        request25.completed = false; request25.tx.clearInputs();
        request25.feePerKb = Utils.CENT.divide(BigInteger.valueOf(3));
        assertTrue(wallet.completeTx(request25, false).equals(Utils.CENT.subtract(BigInteger.ONE)) && request25.tx.getInputs().size() == 2);
        BigInteger outValue25 = BigInteger.ZERO;
        for (TransactionOutput out : request25.tx.getOutputs())
            outValue25 = outValue25.add(out.getValue());
        // Our change output should be one nanocoin
        // Change this assert when we eventually randomize output order
        assertEquals(BigInteger.ONE, request25.tx.getOutput(request25.tx.getOutputs().size() - 1).getValue());
        // and our fee should be CENT-1 nanocoin
        assertEquals(outValue25, Utils.COIN.add(BigInteger.ONE));

        //Spend our CENT output
        Transaction spendTx5 = new Transaction(params);
        spendTx5.addOutput(Utils.CENT, notMyAddr);
        spendTx5.addInput(tx5.getOutput(0));
        spendTx5.signInputs(SigHash.ALL, wallet);
        wallet.receiveFromBlock(spendTx5, block, AbstractBlockChain.NewBlockType.BEST_CHAIN);
        assertEquals(Utils.COIN, wallet.getBalance());

        // Ensure change is discarded if it results in a fee larger than the chain (same as 8 and 9 but with feePerKb)
        SendRequest request26 = SendRequest.to(notMyAddr, Utils.CENT);
        for (int i = 0; i < 98; i++)
            request26.tx.addOutput(Utils.CENT, notMyAddr);
        request26.tx.addOutput(Utils.CENT.subtract(
                Transaction.REFERENCE_DEFAULT_MIN_TX_FEE.add(Transaction.MIN_NONDUST_OUTPUT)), notMyAddr);
        assertTrue(request26.tx.bitcoinSerialize().length > 1000);
        request26.feePerKb = BigInteger.ONE;
        assertEquals(wallet.completeTx(request26, true), Transaction.REFERENCE_DEFAULT_MIN_TX_FEE.add(Transaction.MIN_NONDUST_OUTPUT));
        Transaction spend26 = request26.tx;
        // If a transaction is over 1kb, the set fee should be added
        assertEquals(100, spend26.getOutputs().size());
        // We optimize for priority, so the output selected should be the largest one
        BigInteger outValue26 = BigInteger.ZERO;
        for (TransactionOutput out : spend26.getOutputs())
            outValue26 = outValue26.add(out.getValue());
        assertEquals(outValue26, Utils.COIN.subtract(
                Transaction.REFERENCE_DEFAULT_MIN_TX_FEE.add(Transaction.MIN_NONDUST_OUTPUT)));
    }

    @Test
    public void basicCategoryStepTest() throws Exception {
        // Creates spends that step through the possible fee solver categories

        // Make sure TestWithWallet isnt doing anything crazy.
        assertEquals(0, wallet.getTransactions(true).size());

        Address notMyAddr = new ECKey().toAddress(params);

        // Generate a ton of small outputs
        StoredBlock block = new StoredBlock(makeSolvedTestBlock(blockStore, notMyAddr), BigInteger.ONE, 1);
        int i = 0;
        while (i <= Utils.CENT.divide(Transaction.REFERENCE_DEFAULT_MIN_TX_FEE).longValue()) {
            Transaction tx = createFakeTxWithChangeAddress(params, Transaction.REFERENCE_DEFAULT_MIN_TX_FEE, myAddress, notMyAddr);
            tx.getInput(0).setSequenceNumber(i++); // Keep every transaction unique
            wallet.receiveFromBlock(tx, block, AbstractBlockChain.NewBlockType.BEST_CHAIN);
        }

        // Create a spend that will throw away change (category 3 type 2 in which the change causes fee which is worth more than change)
        SendRequest request1 = SendRequest.to(notMyAddr, Utils.CENT.add(Transaction.REFERENCE_DEFAULT_MIN_TX_FEE).subtract(BigInteger.ONE));
        assertEquals(BigInteger.ONE, wallet.completeTx(request1, true));
        assertEquals(request1.tx.getInputs().size(), i); // We should have spent all inputs

        // Give us one more input...
        Transaction tx1 = createFakeTxWithChangeAddress(params, Transaction.REFERENCE_DEFAULT_MIN_TX_FEE, myAddress, notMyAddr);
        tx1.getInput(0).setSequenceNumber(i++); // Keep every transaction unique
        wallet.receiveFromBlock(tx1, block, AbstractBlockChain.NewBlockType.BEST_CHAIN);

        // ... and create a spend that will throw away change (category 3 type 1 in which the change causes dust output)
        SendRequest request2 = SendRequest.to(notMyAddr, Utils.CENT.add(Transaction.REFERENCE_DEFAULT_MIN_TX_FEE).subtract(BigInteger.ONE));
        assertEquals(BigInteger.ONE, wallet.completeTx(request2, true));
        assertEquals(request2.tx.getInputs().size(), i - 1); // We should have spent all inputs - 1

        // Give us one more input...
        Transaction tx2 = createFakeTxWithChangeAddress(params, Transaction.REFERENCE_DEFAULT_MIN_TX_FEE, myAddress, notMyAddr);
        tx2.getInput(0).setSequenceNumber(i++); // Keep every transaction unique
        wallet.receiveFromBlock(tx2, block, AbstractBlockChain.NewBlockType.BEST_CHAIN);

        // ... and create a spend that will throw away change (category 3 type 1 in which the change causes dust output)
        // but that also could have been category 2 if it wanted
        SendRequest request3 = SendRequest.to(notMyAddr, Utils.CENT.add(Transaction.REFERENCE_DEFAULT_MIN_TX_FEE).subtract(BigInteger.ONE));
        assertEquals(BigInteger.ONE, wallet.completeTx(request3, true));
        assertEquals(request3.tx.getInputs().size(), i - 2); // We should have spent all inputs - 2

        //
        SendRequest request4 = SendRequest.to(notMyAddr, Utils.CENT.add(Transaction.REFERENCE_DEFAULT_MIN_TX_FEE).subtract(BigInteger.ONE));
        request4.feePerKb = Transaction.REFERENCE_DEFAULT_MIN_TX_FEE.divide(BigInteger.valueOf(request3.tx.bitcoinSerialize().length));
        assertEquals(BigInteger.ONE, wallet.completeTx(request4, true));
        assertEquals(request4.tx.getInputs().size(), i - 2); // We should have spent all inputs - 2

        // Give us a few more inputs...
        while (wallet.getBalance().compareTo(Utils.CENT.shiftLeft(1)) < 0) {
            Transaction tx3 = createFakeTxWithChangeAddress(params, Transaction.REFERENCE_DEFAULT_MIN_TX_FEE, myAddress, notMyAddr);
            tx3.getInput(0).setSequenceNumber(i++); // Keep every transaction unique
            wallet.receiveFromBlock(tx3, block, AbstractBlockChain.NewBlockType.BEST_CHAIN);
        }

        // ...that is just slightly less than is needed for category 1
        SendRequest request5 = SendRequest.to(notMyAddr, Utils.CENT.add(Transaction.REFERENCE_DEFAULT_MIN_TX_FEE).subtract(BigInteger.ONE));
        assertEquals(BigInteger.ONE, wallet.completeTx(request5, true));
        assertEquals(1, request5.tx.getOutputs().size()); // We should have no change output

        // Give us one more input...
        Transaction tx4 = createFakeTxWithChangeAddress(params, Transaction.REFERENCE_DEFAULT_MIN_TX_FEE, myAddress, notMyAddr);
        tx4.getInput(0).setSequenceNumber(i); // Keep every transaction unique
        wallet.receiveFromBlock(tx4, block, AbstractBlockChain.NewBlockType.BEST_CHAIN);

        // ... that puts us in category 1 (no fee!)
        SendRequest request6 = SendRequest.to(notMyAddr, Utils.CENT.add(Transaction.REFERENCE_DEFAULT_MIN_TX_FEE).subtract(BigInteger.ONE));
        assertEquals(BigInteger.ZERO, wallet.completeTx(request6, true));
        assertEquals(2, request6.tx.getOutputs().size()); // We should have a change output
    }

    @Test
    public void testCategory2WithChange() throws Exception {
        // Specifically target case 2 with significant change

        // Make sure TestWithWallet isnt doing anything crazy.
        assertEquals(0, wallet.getTransactions(true).size());

        Address notMyAddr = new ECKey().toAddress(params);

        // Generate a ton of small outputs
        StoredBlock block = new StoredBlock(makeSolvedTestBlock(blockStore, notMyAddr), BigInteger.ONE, 1);
        int i = 0;
        while (i <= Utils.CENT.divide(Transaction.REFERENCE_DEFAULT_MIN_TX_FEE.multiply(BigInteger.TEN)).longValue()) {
            Transaction tx = createFakeTxWithChangeAddress(params, Transaction.REFERENCE_DEFAULT_MIN_TX_FEE.multiply(BigInteger.TEN), myAddress, notMyAddr);
            tx.getInput(0).setSequenceNumber(i++); // Keep every transaction unique
            wallet.receiveFromBlock(tx, block, AbstractBlockChain.NewBlockType.BEST_CHAIN);
        }

        // The selector will choose 2 with MIN_TX_FEE fee
        SendRequest request1 = SendRequest.to(notMyAddr, Utils.CENT.add(BigInteger.ONE));
        assertEquals(Transaction.REFERENCE_DEFAULT_MIN_TX_FEE, wallet.completeTx(request1, true));
        assertEquals(request1.tx.getInputs().size(), i); // We should have spent all inputs
        assertEquals(2, request1.tx.getOutputs().size()); // and gotten change back
    }

    @Test
    public void feePerKbCategoryJumpTest() throws Exception {
        // Simple test of boundary condition on fee per kb in category fee solver

        // Make sure TestWithWallet isnt doing anything crazy.
        assertEquals(0, wallet.getTransactions(true).size());

        Address notMyAddr = new ECKey().toAddress(params);

        // Generate a ton of small outputs
        StoredBlock block = new StoredBlock(makeSolvedTestBlock(blockStore, notMyAddr), BigInteger.ONE, 1);
        Transaction tx = createFakeTx(params, Utils.COIN, myAddress);
        wallet.receiveFromBlock(tx, block, AbstractBlockChain.NewBlockType.BEST_CHAIN);
        Transaction tx2 = createFakeTx(params, Utils.CENT, myAddress);
        wallet.receiveFromBlock(tx2, block, AbstractBlockChain.NewBlockType.BEST_CHAIN);
        Transaction tx3 = createFakeTx(params, BigInteger.ONE, myAddress);
        wallet.receiveFromBlock(tx3, block, AbstractBlockChain.NewBlockType.BEST_CHAIN);

        // Create a transaction who's max size could be up to 1000 (if signatures were maximum size)
        SendRequest request1 = SendRequest.to(notMyAddr, Utils.COIN.subtract(Utils.CENT.multiply(BigInteger.valueOf(17))));
        for (int i = 0; i < 16; i++)
            request1.tx.addOutput(Utils.CENT, notMyAddr);
        request1.tx.addOutput(new TransactionOutput(params, request1.tx, Utils.CENT, new byte[16]));
        request1.fee = BigInteger.ONE;
        request1.feePerKb = BigInteger.ONE;
        // We get a category 2 using COIN+CENT
        // It spends COIN + 1(fee) and because its output is thus < CENT, we have to pay MIN_TX_FEE
        // When it tries category 1, its too large and requires COIN + 2 (fee)
        // This adds the next input, but still has a < CENT output which means it cant reach category 1
        assertEquals(Transaction.REFERENCE_DEFAULT_MIN_TX_FEE, wallet.completeTx(request1, true));
        assertEquals(2, request1.tx.getInputs().size());

        // We then add one more satoshi output to the wallet
        Transaction tx4 = createFakeTx(params, BigInteger.ONE, myAddress);
        wallet.receiveFromBlock(tx4, block, AbstractBlockChain.NewBlockType.BEST_CHAIN);

        // Create a transaction who's max size could be up to 1000 (if signatures were maximum size)
        SendRequest request2 = SendRequest.to(notMyAddr, Utils.COIN.subtract(Utils.CENT.multiply(BigInteger.valueOf(17))));
        for (int i = 0; i < 16; i++)
            request2.tx.addOutput(Utils.CENT, notMyAddr);
        request2.tx.addOutput(new TransactionOutput(params, request2.tx, Utils.CENT, new byte[16]));
        request2.fee = BigInteger.ONE;
        request2.feePerKb = BigInteger.ONE;
        // The process is the same as above, but now we can complete category 1 with one more input, and pay a fee of 2
        assertEquals(BigInteger.ONE.shiftLeft(1), wallet.completeTx(request2, true));
        assertEquals(4, request2.tx.getInputs().size());
    }

    @Test
    public void testCompleteTxWithExistingInputs() throws Exception {
        // Tests calling completeTx with a SendRequest that already has a few inputs in it
        // Make sure TestWithWallet isnt doing anything crazy.
        assertEquals(0, wallet.getTransactions(true).size());

        Address notMyAddr = new ECKey().toAddress(params);

        // Generate a few outputs to us
        StoredBlock block = new StoredBlock(makeSolvedTestBlock(blockStore, notMyAddr), BigInteger.ONE, 1);
        Transaction tx1 = createFakeTx(params, Utils.COIN, myAddress);
        wallet.receiveFromBlock(tx1, block, AbstractBlockChain.NewBlockType.BEST_CHAIN);
        Transaction tx2 = createFakeTx(params, Utils.COIN, myAddress); assertTrue(!tx1.getHash().equals(tx2.getHash()));
        wallet.receiveFromBlock(tx2, block, AbstractBlockChain.NewBlockType.BEST_CHAIN);
        Transaction tx3 = createFakeTx(params, Utils.CENT, myAddress);
        wallet.receiveFromBlock(tx3, block, AbstractBlockChain.NewBlockType.BEST_CHAIN);

        SendRequest request1 = SendRequest.to(notMyAddr, Utils.CENT);
        // If we just complete as-is, we will use one of the COIN outputs to get higher priority,
        // resulting in a change output
        assertNotNull(wallet.completeTx(request1, true));
        assertEquals(1, request1.tx.getInputs().size());
        assertEquals(2, request1.tx.getOutputs().size());
        assertEquals(Utils.CENT, request1.tx.getOutput(0).getValue());
        assertEquals(Utils.COIN.subtract(Utils.CENT), request1.tx.getOutput(1).getValue());

        // Now create an identical request2 and add an unsigned spend of the CENT output
        SendRequest request2 = SendRequest.to(notMyAddr, Utils.CENT);
        request2.tx.addInput(tx3.getOutput(0));
        // Now completeTx will result in one input, one output
        assertTrue(wallet.completeTx(request2, true) != null &&
                request2.tx.getInputs().size() == 1 && request2.tx.getOutputs().size() == 1 &&
                request2.tx.getOutput(0).getValue().equals(Utils.CENT));
        // Make sure it was properly signed
        request2.tx.getInput(0).getScriptSig().correctlySpends(request2.tx, 0, tx3.getOutput(0).getScriptPubKey(), true);

        // However, if there is no connected output, we will grab a COIN output anyway and add the CENT to fee
        SendRequest request3 = SendRequest.to(notMyAddr, Utils.CENT);
        request3.tx.addInput(new TransactionInput(params, request3.tx, new byte[]{}, new TransactionOutPoint(params, 0, tx3.getHash())));
        // Now completeTx will result in two inputs, two outputs and a fee of a CENT
        // Note that it is simply assumed that the inputs are correctly signed, though in fact the first is not
        assertTrue(wallet.completeTx(request3, true) != null &&
                request3.tx.getInputs().size() == 2 && request3.tx.getOutputs().size() == 2 &&
                request3.tx.getOutput(0).getValue().equals(Utils.CENT) && request3.tx.getOutput(1).getValue().equals(Utils.COIN.subtract(Utils.CENT)));

        SendRequest request4 = SendRequest.to(notMyAddr, Utils.CENT);
        request4.tx.addInput(tx3.getOutput(0));
        // Now if we manually sign it, completeTx will not replace our signature
        request4.tx.signInputs(SigHash.ALL, wallet);
        byte[] scriptSig = request4.tx.getInput(0).getScriptBytes();
        assertTrue(wallet.completeTx(request4, true) != null &&
                request4.tx.getInputs().size() == 1 && request4.tx.getOutputs().size() == 1 &&
                request4.tx.getOutput(0).getValue().equals(Utils.CENT) &&
                Arrays.equals(scriptSig, request4.tx.getInput(0).getScriptBytes()));
    }

    // There is a test for spending a coinbase transaction as it matures in BlockChainTest#coinbaseTransactionAvailability

    // Support for offline spending is tested in PeerGroupTest
}<|MERGE_RESOLUTION|>--- conflicted
+++ resolved
@@ -16,6 +16,38 @@
 
 package com.google.bitcoin.core;
 
+import static com.google.bitcoin.core.TestUtils.createFakeBlock;
+import static com.google.bitcoin.core.TestUtils.createFakeTx;
+import static com.google.bitcoin.core.TestUtils.createFakeTxWithChangeAddress;
+import static com.google.bitcoin.core.TestUtils.makeSolvedTestBlock;
+import static com.google.bitcoin.core.Utils.bitcoinValueToFriendlyString;
+import static com.google.bitcoin.core.Utils.toNanoCoins;
+import static org.junit.Assert.assertEquals;
+import static org.junit.Assert.assertFalse;
+import static org.junit.Assert.assertNotNull;
+import static org.junit.Assert.assertNull;
+import static org.junit.Assert.assertTrue;
+import static org.junit.Assert.fail;
+
+import java.math.BigInteger;
+import java.net.InetAddress;
+import java.security.SecureRandom;
+import java.util.Arrays;
+import java.util.Iterator;
+import java.util.LinkedList;
+import java.util.List;
+import java.util.Random;
+
+import org.bitcoinj.wallet.Protos;
+import org.bitcoinj.wallet.Protos.ScryptParameters;
+import org.bitcoinj.wallet.Protos.Wallet.EncryptionType;
+import org.junit.Before;
+import org.junit.Test;
+import org.slf4j.Logger;
+import org.slf4j.LoggerFactory;
+import org.spongycastle.crypto.params.KeyParameter;
+
+import com.google.bitcoin.core.TestUtils.BlockPair;
 import com.google.bitcoin.core.Transaction.SigHash;
 import com.google.bitcoin.core.Wallet.SendRequest;
 import com.google.bitcoin.core.WalletTransaction.Pool;
@@ -25,27 +57,6 @@
 import com.google.common.collect.Lists;
 import com.google.common.util.concurrent.ListenableFuture;
 import com.google.protobuf.ByteString;
-import org.bitcoinj.wallet.Protos;
-import org.bitcoinj.wallet.Protos.ScryptParameters;
-import org.bitcoinj.wallet.Protos.Wallet.EncryptionType;
-import org.junit.Before;
-import org.junit.Test;
-import org.slf4j.Logger;
-import org.slf4j.LoggerFactory;
-import org.spongycastle.crypto.params.KeyParameter;
-
-import java.io.File;
-import java.math.BigInteger;
-import java.net.InetAddress;
-import java.security.SecureRandom;
-import java.util.*;
-import java.util.concurrent.CountDownLatch;
-import java.util.concurrent.TimeUnit;
-
-import static com.google.bitcoin.core.TestUtils.*;
-import static com.google.bitcoin.core.Utils.bitcoinValueToFriendlyString;
-import static com.google.bitcoin.core.Utils.toNanoCoins;
-import static org.junit.Assert.*;
 
 public class WalletTest extends TestWithWallet {
     public Logger log = LoggerFactory.getLogger(WalletTest.class.getName());
@@ -531,7 +542,6 @@
         assertTrue(wallet.isConsistent());
     }
 
-<<<<<<< HEAD
     @Test
     public void doubleSpendFinneyAttack() throws Exception {
         // A Finney attack is where a miner includes a transaction spending coins to themselves but does not
@@ -593,69 +603,6 @@
         assertEquals(doubleSpends.t2, doubleSpends.t1.getConfidence().getOverridingTransaction());
         assertEquals(5, eventWalletChanged[0]);
     }
-=======
-//    @Test
-//    public void doubleSpendFinneyAttack() throws Exception {
-//        // A Finney attack is where a miner includes a transaction spending coins to themselves but does not
-//        // broadcast it. When they find a solved block, they hold it back temporarily whilst they buy something with
-//        // those same coins. After purchasing, they broadcast the block thus reversing the transaction. It can be
-//        // done by any miner for products that can be bought at a chosen time and very quickly (as every second you
-//        // withold your block means somebody else might find it first, invalidating your work).
-//        //
-//        // Test that we handle the attack correctly: a double spend on the chain moves transactions from pending to dead.
-//        // This needs to work both for transactions we create, and that we receive from others.
-//        final Transaction[] eventDead = new Transaction[1];
-//        final Transaction[] eventReplacement = new Transaction[1];
-//        final int[] eventWalletChanged = new int[1];
-//        wallet.addEventListener(new AbstractWalletEventListener() {
-//            @Override
-//            public void onTransactionConfidenceChanged(Wallet wallet, Transaction tx) {
-//                super.onTransactionConfidenceChanged(wallet, tx);
-//                if (tx.getConfidence().getConfidenceType() ==
-//                        TransactionConfidence.ConfidenceType.DEAD) {
-//                    eventDead[0] = tx;
-//                    eventReplacement[0] = tx.getConfidence().getOverridingTransaction();
-//                }
-//            }
-//
-//            @Override
-//            public void onWalletChanged(Wallet wallet) {
-//                eventWalletChanged[0]++;
-//            }
-//        });
-//
-//        // Receive 1 BTC.
-//        BigInteger nanos = Utils.toNanoCoins(1, 0);
-//        sendMoneyToWallet(nanos, AbstractBlockChain.NewBlockType.BEST_CHAIN);
-//        Transaction received = wallet.getTransactions(false, false).iterator().next();
-//        // Create a send to a merchant.
-//        Transaction send1 = wallet.createSend(new ECKey().toAddress(params), toNanoCoins(0, 50));
-//        // Create a double spend.
-//        Transaction send2 = wallet.createSend(new ECKey().toAddress(params), toNanoCoins(0, 50));
-//        send2 = new Transaction(params, send2.bitcoinSerialize());
-//        // Broadcast send1.
-//        wallet.commitTx(send1);
-//        assertEquals(send1, received.getOutput(0).getSpentBy().getParentTransaction());
-//        // Receive a block that overrides it.
-//        sendMoneyToWallet(send2, AbstractBlockChain.NewBlockType.BEST_CHAIN);
-//        assertEquals(send1, eventDead[0]);
-//        assertEquals(send2, eventReplacement[0]);
-//        assertEquals(TransactionConfidence.ConfidenceType.DEAD,
-//                     send1.getConfidence().getConfidenceType());
-//        assertEquals(send2, received.getOutput(0).getSpentBy().getParentTransaction());
-//
-//        TestUtils.DoubleSpends doubleSpends = TestUtils.createFakeDoubleSpendTxns(params, myAddress);
-//        // t1 spends to our wallet. t2 double spends somewhere else.
-//        wallet.receivePending(doubleSpends.t1, null);
-//        assertEquals(TransactionConfidence.ConfidenceType.NOT_SEEN_IN_CHAIN,
-//                doubleSpends.t1.getConfidence().getConfidenceType());
-//        sendMoneyToWallet(doubleSpends.t2, AbstractBlockChain.NewBlockType.BEST_CHAIN);
-//        assertEquals(TransactionConfidence.ConfidenceType.DEAD,
-//                     doubleSpends.t1.getConfidence().getConfidenceType());
-//        assertEquals(doubleSpends.t2, doubleSpends.t1.getConfidence().getOverridingTransaction());
-//        assertEquals(5, eventWalletChanged[0]);
-//    }
->>>>>>> fd32389b
 
     @Test
     public void pending1() throws Exception {
@@ -751,7 +698,6 @@
         assertEquals(halfNanos, wallet.getBalance(Wallet.BalanceType.ESTIMATED));
     }
 
-<<<<<<< HEAD
     @Test
     public void pending3() throws Exception {
         // Check that if we receive a pending tx, and it's overridden by a double spend from the main chain, we
@@ -802,58 +748,6 @@
         assertEquals(t1, called[0]); // dead
         assertEquals(t2, called[1]); // replacement
     }
-=======
-//    @Test
-//    public void pending3() throws Exception {
-//        // Check that if we receive a pending tx, and it's overridden by a double spend from the main chain, we
-//        // are notified that it's dead. This should work even if the pending tx inputs are NOT ours, ie, they don't
-//        // connect to anything.
-//        BigInteger nanos = Utils.toNanoCoins(1, 0);
-//
-//        // Create two transactions that share the same input tx.
-//        Address badGuy = new ECKey().toAddress(params);
-//        Transaction doubleSpentTx = new Transaction(params);
-//        TransactionOutput doubleSpentOut = new TransactionOutput(params, doubleSpentTx, nanos, badGuy);
-//        doubleSpentTx.addOutput(doubleSpentOut);
-//        Transaction t1 = new Transaction(params);
-//        TransactionOutput o1 = new TransactionOutput(params, t1, nanos, myAddress);
-//        t1.addOutput(o1);
-//        t1.addInput(doubleSpentOut);
-//        Transaction t2 = new Transaction(params);
-//        TransactionOutput o2 = new TransactionOutput(params, t2, nanos, badGuy);
-//        t2.addOutput(o2);
-//        t2.addInput(doubleSpentOut);
-//
-//        final Transaction[] called = new Transaction[2];
-//        wallet.addEventListener(new AbstractWalletEventListener() {
-//            public void onCoinsReceived(Wallet wallet, Transaction tx, BigInteger prevBalance, BigInteger newBalance) {
-//                called[0] = tx;
-//            }
-//
-//            @Override
-//            public void onTransactionConfidenceChanged(Wallet wallet, Transaction tx) {
-//                super.onTransactionConfidenceChanged(wallet, tx);
-//                if (tx.getConfidence().getConfidenceType() == 
-//                        TransactionConfidence.ConfidenceType.DEAD) {
-//                    called[0] = tx;
-//                    called[1] = tx.getConfidence().getOverridingTransaction();
-//                }
-//            }
-//        });
-//
-//        assertEquals(BigInteger.ZERO, wallet.getBalance());
-//        if (wallet.isPendingTransactionRelevant(t1))
-//            wallet.receivePending(t1, null);
-//        assertEquals(t1, called[0]);
-//        assertEquals(nanos, wallet.getBalance(Wallet.BalanceType.ESTIMATED));
-//        // Now receive a double spend on the main chain.
-//        called[0] = called[1] = null;
-//        sendMoneyToWallet(t2, AbstractBlockChain.NewBlockType.BEST_CHAIN);
-//        assertEquals(BigInteger.ZERO, wallet.getBalance());
-//        assertEquals(t1, called[0]); // dead
-//        assertEquals(t2, called[1]); // replacement
-//    }
->>>>>>> fd32389b
 
     @Test
     public void transactionsList() throws Exception {
