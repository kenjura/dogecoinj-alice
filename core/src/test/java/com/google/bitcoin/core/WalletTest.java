--- conflicted
+++ resolved
@@ -467,7 +467,6 @@
         assertEquals(BigInteger.ZERO.subtract(toNanoCoins(0, 10)), send2.getValue(wallet));
     }
 
-<<<<<<< HEAD
 //    @Test
 //    public void isConsistent_duplicates() throws Exception {
 //        // This test ensures that isConsistent catches duplicate transactions, eg, because we submitted the same block
@@ -488,28 +487,6 @@
 //            // expected
 //        }
 //    }
-=======
-    @Test
-    public void isConsistent_duplicates() throws Exception {
-        // This test ensures that isConsistent catches duplicate transactions, eg, because we submitted the same block
-        // twice (this is not allowed).
-        Transaction tx = createFakeTx(params, Utils.toNanoCoins(1, 0), myAddress);
-        Address someOtherGuy = new ECKey().toAddress(params);
-        TransactionOutput output = new TransactionOutput(params, tx, Utils.toNanoCoins(0, 5), someOtherGuy);
-        tx.addOutput(output);
-        wallet.receiveFromBlock(tx, null, BlockChain.NewBlockType.BEST_CHAIN, 0);
-        
-        assertTrue("Wallet is not consistent", wallet.isConsistent());
-        
-        Transaction txClone = new Transaction(params, tx.bitcoinSerialize());
-        try {
-            wallet.receiveFromBlock(txClone, null, BlockChain.NewBlockType.BEST_CHAIN, 0);
-            fail("Illegal argument not thrown when it should have been.");
-        } catch (IllegalStateException ex) {
-            // expected
-        }
-    }
->>>>>>> 2cfa39f2
 
     @Test
     public void isConsistent_pools() throws Exception {
