/**
 * Copyright 2011 Google Inc.
 *
 * Licensed under the Apache License, Version 2.0 (the "License");
 * you may not use this file except in compliance with the License.
 * You may obtain a copy of the License at
 *
 *    http://www.apache.org/licenses/LICENSE-2.0
 *
 * Unless required by applicable law or agreed to in writing, software
 * distributed under the License is distributed on an "AS IS" BASIS,
 * WITHOUT WARRANTIES OR CONDITIONS OF ANY KIND, either express or implied.
 * See the License for the specific language governing permissions and
 * limitations under the License.
 */

package com.google.bitcoin.core;

import static com.google.bitcoin.core.TestUtils.createFakeBlock;
import static com.google.bitcoin.core.TestUtils.createFakeTx;
import static com.google.bitcoin.core.TestUtils.createFakeTxWithChangeAddress;
import static com.google.bitcoin.core.TestUtils.makeSolvedTestBlock;
import static com.google.bitcoin.core.Utils.bitcoinValueToFriendlyString;
import static com.google.bitcoin.core.Utils.toNanoCoins;
import static org.junit.Assert.assertEquals;
import static org.junit.Assert.assertFalse;
import static org.junit.Assert.assertNotNull;
import static org.junit.Assert.assertNull;
import static org.junit.Assert.assertTrue;
import static org.junit.Assert.fail;

import java.math.BigInteger;
import java.net.InetAddress;
import java.security.SecureRandom;
import java.util.Arrays;
import java.util.Iterator;
import java.util.LinkedList;
import java.util.List;
import java.util.Random;

import com.google.bitcoin.core.Transaction.SigHash;
import com.google.bitcoin.core.Wallet.SendRequest;
import com.google.bitcoin.core.WalletTransaction.Pool;
import com.google.bitcoin.crypto.KeyCrypter;
import com.google.bitcoin.crypto.KeyCrypterException;
import com.google.bitcoin.crypto.KeyCrypterScrypt;
import com.google.bitcoin.store.WalletProtobufSerializer;
import com.google.bitcoin.utils.Threading;
import com.google.bitcoin.wallet.KeyTimeCoinSelector;
import com.google.bitcoin.wallet.WalletFiles;
import com.google.common.collect.Lists;
import com.google.common.util.concurrent.ListenableFuture;
import com.google.protobuf.ByteString;
import org.bitcoinj.wallet.Protos;
import org.bitcoinj.wallet.Protos.ScryptParameters;
import org.bitcoinj.wallet.Protos.Wallet.EncryptionType;
import org.junit.Before;
import org.junit.Test;
import org.slf4j.Logger;
import org.slf4j.LoggerFactory;
import org.spongycastle.crypto.params.KeyParameter;

import com.google.bitcoin.core.TestUtils.BlockPair;
import com.google.bitcoin.core.Transaction.SigHash;
import com.google.bitcoin.core.Wallet.SendRequest;
import com.google.bitcoin.core.WalletTransaction.Pool;
import com.google.bitcoin.crypto.KeyCrypter;
import com.google.bitcoin.crypto.KeyCrypterException;
import com.google.bitcoin.crypto.KeyCrypterScrypt;
import com.google.common.collect.Lists;
import com.google.common.util.concurrent.ListenableFuture;
import com.google.protobuf.ByteString;

import java.io.File;
import java.math.BigInteger;
import java.net.InetAddress;
import java.security.SecureRandom;
import java.util.*;
import java.util.concurrent.CountDownLatch;
import java.util.concurrent.TimeUnit;
import java.util.concurrent.atomic.AtomicInteger;

import static com.google.bitcoin.core.TestUtils.*;
import static com.google.bitcoin.core.Utils.*;
import static org.junit.Assert.*;

public class WalletTest extends TestWithWallet {
    private static final Logger log = LoggerFactory.getLogger(WalletTest.class);

    private Address myEncryptedAddress;
    private Address myEncryptedAddress2;

    private Wallet encryptedWallet;
    // A wallet with an initial unencrypted private key and an encrypted private key.
    private Wallet encryptedMixedWallet;

    private static CharSequence PASSWORD1 = "my helicopter contains eels";
    private static CharSequence WRONG_PASSWORD = "nothing noone nobody nowhere";

    private KeyParameter aesKey;
    private KeyParameter wrongAesKey;
    private KeyCrypter keyCrypter;
    private SecureRandom secureRandom = new SecureRandom();

    @Before
    @Override
    public void setUp() throws Exception {
        super.setUp();
        byte[] salt = new byte[KeyCrypterScrypt.SALT_LENGTH];
        secureRandom.nextBytes(salt);
        Protos.ScryptParameters.Builder scryptParametersBuilder = Protos.ScryptParameters.newBuilder().setSalt(ByteString.copyFrom(salt));
        ScryptParameters scryptParameters = scryptParametersBuilder.build();
        keyCrypter = new KeyCrypterScrypt(scryptParameters);

        encryptedWallet = new Wallet(params, keyCrypter);
        encryptedMixedWallet = new Wallet(params, keyCrypter);

        aesKey = keyCrypter.deriveKey(PASSWORD1);
        wrongAesKey = keyCrypter.deriveKey(WRONG_PASSWORD);
        ECKey myEncryptedKey = encryptedWallet.addNewEncryptedKey(keyCrypter, aesKey);
        myEncryptedAddress = myEncryptedKey.toAddress(params);

        encryptedMixedWallet.addKey(new ECKey());
        ECKey myEncryptedKey2 = encryptedMixedWallet.addNewEncryptedKey(keyCrypter, aesKey);
        myEncryptedAddress2 = myEncryptedKey2.toAddress(params);
    }

    @Test
    public void basicSpending() throws Exception {
        basicSpendingCommon(wallet, myAddress, false);
    }

    @Test
    public void basicSpendingWithEncryptedWallet() throws Exception {
        basicSpendingCommon(encryptedWallet, myEncryptedAddress, true);
    }

    @Test
    public void basicSpendingWithEncryptedMixedWallet() throws Exception {
        basicSpendingCommon(encryptedMixedWallet, myEncryptedAddress2, true);
    }

    private void basicSpendingCommon(Wallet wallet, Address toAddress, boolean testEncryption) throws Exception {
        // We'll set up a wallet that receives a coin, then sends a coin of lesser value and keeps the change. We
        // will attach a small fee. Because the Bitcoin protocol makes it difficult to determine the fee of an
        // arbitrary transaction in isolation, we'll check that the fee was set by examining the size of the change.

        // Receive some money as a pending transaction.
        receiveAPendingTransaction(wallet, toAddress);

        // Prepare to send.
        Address destination = new ECKey().toAddress(params);
        BigInteger v2 = toNanoCoins(0, 50);
        Wallet.SendRequest req = Wallet.SendRequest.to(destination, v2);
        req.fee = toNanoCoins(0, 1);

        if (testEncryption) {
            // Try to create a send with a fee but no password (this should fail).
            try {
                req.ensureMinRequiredFee = false;
                wallet.completeTx(req);
                fail("No exception was thrown trying to sign an encrypted key with no password supplied.");
            } catch (KeyCrypterException kce) {
                assertEquals("This ECKey is encrypted but no decryption key has been supplied.", kce.getMessage());
            }
            assertEquals("Wrong number of UNSPENT.1", 1, wallet.getPoolSize(WalletTransaction.Pool.UNSPENT));
            assertEquals("Wrong number of ALL.1", 1, wallet.getPoolSize(WalletTransaction.Pool.ALL));

            // Try to create a send with a fee but the wrong password (this should fail).
            req = Wallet.SendRequest.to(destination, v2);
            req.aesKey = wrongAesKey;
            req.fee = toNanoCoins(0, 1);
            req.ensureMinRequiredFee = false;

            try {
                wallet.completeTx(req);
                fail("No exception was thrown trying to sign an encrypted key with the wrong password supplied.");
            } catch (KeyCrypterException kce) {
                assertEquals("Could not decrypt bytes", kce.getMessage());
            }

            assertEquals("Wrong number of UNSPENT.2", 1, wallet.getPoolSize(WalletTransaction.Pool.UNSPENT));
            assertEquals("Wrong number of ALL.2", 1, wallet.getPoolSize(WalletTransaction.Pool.ALL));

            // Create a send with a fee with the correct password (this should succeed).
            req = Wallet.SendRequest.to(destination, v2);
            req.aesKey = aesKey;
            req.fee = toNanoCoins(0, 1);
            req.ensureMinRequiredFee = false;
        }

        // Complete the transaction successfully.
        wallet.completeTx(req);

        Transaction t2 = req.tx;
        assertEquals("Wrong number of UNSPENT.3", 1, wallet.getPoolSize(WalletTransaction.Pool.UNSPENT));
        assertEquals("Wrong number of ALL.3", 1, wallet.getPoolSize(WalletTransaction.Pool.ALL));
        assertEquals(TransactionConfidence.Source.SELF, t2.getConfidence().getSource());
        assertEquals(Transaction.Purpose.USER_PAYMENT, t2.getPurpose());
        assertEquals(wallet.getChangeAddress(), t2.getOutput(1).getScriptPubKey().getToAddress(params));

        // Do some basic sanity checks.
        basicSanityChecks(wallet, t2, toAddress, destination);

        // Broadcast the transaction and commit.
        broadcastAndCommit(wallet, t2);

        // Now check that we can spend the unconfirmed change, with a new change address of our own selection.
        // (req.aesKey is null for unencrypted / the correct aesKey for encrypted.)
        spendUnconfirmedChange(wallet, t2, req.aesKey);
    }

    private void receiveAPendingTransaction(Wallet wallet, Address toAddress) throws Exception {
        BigInteger v1 = Utils.toNanoCoins(1, 0);
        final ListenableFuture<BigInteger> availFuture = wallet.getBalanceFuture(v1, Wallet.BalanceType.AVAILABLE);
        final ListenableFuture<BigInteger> estimatedFuture = wallet.getBalanceFuture(v1, Wallet.BalanceType.ESTIMATED);
        assertFalse(availFuture.isDone());
        assertFalse(estimatedFuture.isDone());
        // Send some pending coins to the wallet.
        Transaction t1 = sendMoneyToWallet(wallet, v1, toAddress, null);
        Threading.waitForUserCode();
        final ListenableFuture<Transaction> depthFuture = t1.getConfidence().getDepthFuture(1);
        assertFalse(depthFuture.isDone());
        assertEquals(BigInteger.ZERO, wallet.getBalance());
        assertEquals(v1, wallet.getBalance(Wallet.BalanceType.ESTIMATED));
        assertFalse(availFuture.isDone());
        // Our estimated balance has reached the requested level.
        assertTrue(estimatedFuture.isDone());
        assertEquals(1, wallet.getPoolSize(Pool.PENDING));
        assertEquals(0, wallet.getPoolSize(WalletTransaction.Pool.UNSPENT));
        // Confirm the coins.
        sendMoneyToWallet(wallet, t1, AbstractBlockChain.NewBlockType.BEST_CHAIN);
        assertEquals("Incorrect confirmed tx balance", v1, wallet.getBalance());
        assertEquals("Incorrect confirmed tx PENDING pool size", 0, wallet.getPoolSize(WalletTransaction.Pool.PENDING));
        assertEquals("Incorrect confirmed tx UNSPENT pool size", 1, wallet.getPoolSize(WalletTransaction.Pool.UNSPENT));
        assertEquals("Incorrect confirmed tx ALL pool size", 1, wallet.getPoolSize(WalletTransaction.Pool.ALL));
        Threading.waitForUserCode();
        assertTrue(availFuture.isDone());
        assertTrue(estimatedFuture.isDone());
        assertTrue(depthFuture.isDone());
    }

    private void basicSanityChecks(Wallet wallet, Transaction t, Address fromAddress, Address destination) throws VerificationException {
        assertEquals("Wrong number of tx inputs", 1, t.getInputs().size());
        assertEquals(fromAddress, t.getInputs().get(0).getScriptSig().getFromAddress(params));
        assertEquals("Wrong number of tx outputs",2, t.getOutputs().size());
        assertEquals(destination, t.getOutputs().get(0).getScriptPubKey().getToAddress(params));
        assertEquals(wallet.getChangeAddress(), t.getOutputs().get(1).getScriptPubKey().getToAddress(params));
        assertEquals(toNanoCoins(0, 49), t.getOutputs().get(1).getValue());
        // Check the script runs and signatures verify.
        t.getInputs().get(0).verify();
    }

    private static void broadcastAndCommit(Wallet wallet, Transaction t) throws Exception {
        final LinkedList<Transaction> txns = Lists.newLinkedList();
        wallet.addEventListener(new AbstractWalletEventListener() {
            @Override
            public void onCoinsSent(Wallet wallet, Transaction tx, BigInteger prevBalance, BigInteger newBalance) {
                txns.add(tx);
            }
        });

        t.getConfidence().markBroadcastBy(new PeerAddress(InetAddress.getByAddress(new byte[]{1,2,3,4})));
        t.getConfidence().markBroadcastBy(new PeerAddress(InetAddress.getByAddress(new byte[]{10,2,3,4})));
        wallet.commitTx(t);
        Threading.waitForUserCode();
        assertEquals(1, wallet.getPoolSize(WalletTransaction.Pool.PENDING));
        assertEquals(1, wallet.getPoolSize(WalletTransaction.Pool.SPENT));
        assertEquals(2, wallet.getPoolSize(WalletTransaction.Pool.ALL));
        assertEquals(t, txns.getFirst());
        assertEquals(1, txns.size());
    }

    private void spendUnconfirmedChange(Wallet wallet, Transaction t2, KeyParameter aesKey) throws Exception {
        BigInteger v3 = toNanoCoins(0, 49);
        assertEquals(v3, wallet.getBalance());
        Wallet.SendRequest req = Wallet.SendRequest.to(new ECKey().toAddress(params), toNanoCoins(0, 48));
        req.aesKey = aesKey;
        Address a = req.changeAddress = new ECKey().toAddress(params);
        req.ensureMinRequiredFee = false;
        wallet.completeTx(req);
        Transaction t3 = req.tx;
        assertEquals(a, t3.getOutput(1).getScriptPubKey().getToAddress(params));
        assertNotNull(t3);
        wallet.commitTx(t3);
        assertTrue(wallet.isConsistent());
        // t2 and t3 gets confirmed in the same block.
        BlockPair bp = createFakeBlock(blockStore, t2, t3);
        wallet.receiveFromBlock(t2, bp.storedBlock, AbstractBlockChain.NewBlockType.BEST_CHAIN);
        wallet.receiveFromBlock(t3, bp.storedBlock, AbstractBlockChain.NewBlockType.BEST_CHAIN);
        wallet.notifyNewBestBlock(bp.storedBlock);
        assertTrue(wallet.isConsistent());
    }

    @Test
    public void customTransactionSpending() throws Exception {
        // We'll set up a wallet that receives a coin, then sends a coin of lesser value and keeps the change.
        BigInteger v1 = Utils.toNanoCoins(3, 0);
        sendMoneyToWallet(v1, AbstractBlockChain.NewBlockType.BEST_CHAIN);
        assertEquals(v1, wallet.getBalance());
        assertEquals(1, wallet.getPoolSize(WalletTransaction.Pool.UNSPENT));
        assertEquals(1, wallet.getPoolSize(WalletTransaction.Pool.ALL));

        ECKey k2 = new ECKey();
        Address a2 = k2.toAddress(params);
        BigInteger v2 = toNanoCoins(0, 50);
        BigInteger v3 = toNanoCoins(0, 75);
        BigInteger v4 = toNanoCoins(1, 25);

        Transaction t2 = new Transaction(params);
        t2.addOutput(v2, a2);
        t2.addOutput(v3, a2);
        t2.addOutput(v4, a2);
        SendRequest req = SendRequest.forTx(t2);
        req.ensureMinRequiredFee = false;
        boolean complete = wallet.completeTx(req);

        // Do some basic sanity checks.
        assertTrue(complete);
        assertEquals(1, t2.getInputs().size());
        assertEquals(myAddress, t2.getInputs().get(0).getScriptSig().getFromAddress(params));
        assertEquals(TransactionConfidence.ConfidenceType.UNKNOWN, t2.getConfidence().getConfidenceType());

        // We have NOT proven that the signature is correct!
        wallet.commitTx(t2);
        assertEquals(1, wallet.getPoolSize(WalletTransaction.Pool.PENDING));
        assertEquals(1, wallet.getPoolSize(WalletTransaction.Pool.SPENT));
        assertEquals(2, wallet.getPoolSize(WalletTransaction.Pool.ALL));
    }

    @Test
    public void sideChain() throws Exception {
        // The wallet receives a coin on the main chain, then on a side chain. Balance is equal to both added together
        // as we assume the side chain tx is pending and will be included shortly.
        BigInteger v1 = Utils.toNanoCoins(1, 0);
        sendMoneyToWallet(v1, AbstractBlockChain.NewBlockType.BEST_CHAIN);
        assertEquals(v1, wallet.getBalance());
        assertEquals(1, wallet.getPoolSize(WalletTransaction.Pool.UNSPENT));
        assertEquals(1, wallet.getPoolSize(WalletTransaction.Pool.ALL));

        BigInteger v2 = toNanoCoins(0, 50);
        sendMoneyToWallet(v2, AbstractBlockChain.NewBlockType.SIDE_CHAIN);
        assertEquals(2, wallet.getPoolSize(WalletTransaction.Pool.ALL));
        assertEquals(v1, wallet.getBalance());
        assertEquals(v1.add(v2), wallet.getBalance(Wallet.BalanceType.ESTIMATED));
    }

    @Test
    public void balance() throws Exception {
        // Receive 5 coins then half a coin.
        BigInteger v1 = toNanoCoins(5, 0);
        BigInteger v2 = toNanoCoins(0, 50);
        BigInteger expected = toNanoCoins(5, 50);
        assertEquals(0, wallet.getPoolSize(WalletTransaction.Pool.ALL));
        sendMoneyToWallet(v1, AbstractBlockChain.NewBlockType.BEST_CHAIN);
        assertEquals(1, wallet.getPoolSize(WalletTransaction.Pool.UNSPENT));
        sendMoneyToWallet(v2, AbstractBlockChain.NewBlockType.BEST_CHAIN);
        assertEquals(2, wallet.getPoolSize(WalletTransaction.Pool.UNSPENT));
        assertEquals(expected, wallet.getBalance());

        // Now spend one coin.
        BigInteger v3 = toNanoCoins(1, 0);
        Transaction spend = wallet.createSend(new ECKey().toAddress(params), v3);
        wallet.commitTx(spend);
        assertEquals(1, wallet.getPoolSize(WalletTransaction.Pool.PENDING));

        // Available and estimated balances should not be the same. We don't check the exact available balance here
        // because it depends on the coin selection algorithm.
        assertEquals(toNanoCoins(4, 50), wallet.getBalance(Wallet.BalanceType.ESTIMATED));
        assertFalse(wallet.getBalance(Wallet.BalanceType.AVAILABLE).equals(
                    wallet.getBalance(Wallet.BalanceType.ESTIMATED)));

        // Now confirm the transaction by including it into a block.
        StoredBlock b3 = createFakeBlock(blockStore, spend).storedBlock;
        wallet.receiveFromBlock(spend, b3, BlockChain.NewBlockType.BEST_CHAIN);

        // Change is confirmed. We started with 5.50 so we should have 4.50 left.
        BigInteger v4 = toNanoCoins(4, 50);
        assertEquals(v4, wallet.getBalance(Wallet.BalanceType.AVAILABLE));
    }

    // Intuitively you'd expect to be able to create a transaction with identical inputs and outputs and get an
    // identical result to the official client. However the signatures are not deterministic - signing the same data
    // with the same key twice gives two different outputs. So we cannot prove bit-for-bit compatibility in this test
    // suite.

    @Test
    public void blockChainCatchup() throws Exception {
        // Test that we correctly process transactions arriving from the chain, with callbacks for inbound and outbound.
        final BigInteger bigints[] = new BigInteger[4];
        final Transaction txn[] = new Transaction[2];
        final LinkedList<Transaction> confTxns = new LinkedList<Transaction>();
        wallet.addEventListener(new AbstractWalletEventListener() {
            @Override
            public void onCoinsReceived(Wallet wallet, Transaction tx, BigInteger prevBalance, BigInteger newBalance) {
                super.onCoinsReceived(wallet, tx, prevBalance, newBalance);
                bigints[0] = prevBalance;
                bigints[1] = newBalance;
                txn[0] = tx;
            }

            @Override
            public void onCoinsSent(Wallet wallet, Transaction tx, BigInteger prevBalance, BigInteger newBalance) {
                super.onCoinsSent(wallet, tx, prevBalance, newBalance);
                bigints[2] = prevBalance;
                bigints[3] = newBalance;
                txn[1] = tx;
            }

            @Override
            public void onTransactionConfidenceChanged(Wallet wallet, Transaction tx) {
                super.onTransactionConfidenceChanged(wallet, tx);
                confTxns.add(tx);
            }
        });
        
        // Receive some money.
        BigInteger oneCoin = Utils.toNanoCoins(1, 0);
        Transaction tx1 = sendMoneyToWallet(oneCoin, AbstractBlockChain.NewBlockType.BEST_CHAIN);
        Threading.waitForUserCode();
        assertEquals(null, txn[1]);  // onCoinsSent not called.
        assertEquals(tx1, confTxns.getFirst());   // onTransactionConfidenceChanged called
        assertEquals(txn[0].getHash(), tx1.getHash());
        assertEquals(BigInteger.ZERO, bigints[0]);
        assertEquals(oneCoin, bigints[1]);
        assertEquals(TransactionConfidence.ConfidenceType.BUILDING, tx1.getConfidence().getConfidenceType());
        assertEquals(1, tx1.getConfidence().getAppearedAtChainHeight());
        // Send 0.10 to somebody else.
        Transaction send1 = wallet.createSend(new ECKey().toAddress(params), toNanoCoins(0, 10));
        // Pretend it makes it into the block chain, our wallet state is cleared but we still have the keys, and we
        // want to get back to our previous state. We can do this by just not confirming the transaction as
        // createSend is stateless.
        txn[0] = txn[1] = null;
        confTxns.clear();
        sendMoneyToWallet(send1, AbstractBlockChain.NewBlockType.BEST_CHAIN);
        Threading.waitForUserCode();
        assertEquals(bitcoinValueToFriendlyString(wallet.getBalance()), "0.90");
        assertEquals(null, txn[0]);
        assertEquals(2, confTxns.size());
        assertEquals(txn[1].getHash(), send1.getHash());
        assertEquals(bitcoinValueToFriendlyString(bigints[2]), "1.00");
        assertEquals(bitcoinValueToFriendlyString(bigints[3]), "0.90");
        // And we do it again after the catchup.
        Transaction send2 = wallet.createSend(new ECKey().toAddress(params), toNanoCoins(0, 10));
        // What we'd really like to do is prove the official client would accept it .... no such luck unfortunately.
        wallet.commitTx(send2);
        sendMoneyToWallet(send2, AbstractBlockChain.NewBlockType.BEST_CHAIN);
        assertEquals(bitcoinValueToFriendlyString(wallet.getBalance()), "0.80");
        Threading.waitForUserCode();
        BlockPair b4 = createFakeBlock(blockStore);
        confTxns.clear();
        wallet.notifyNewBestBlock(b4.storedBlock);
        Threading.waitForUserCode();
        assertEquals(3, confTxns.size());
    }

    @Test
    public void balances() throws Exception {
        BigInteger nanos = Utils.toNanoCoins(1, 0);
        Transaction tx1 = sendMoneyToWallet(nanos, AbstractBlockChain.NewBlockType.BEST_CHAIN);
        assertEquals(nanos, tx1.getValueSentToMe(wallet, true));
        // Send 0.10 to somebody else.
        Transaction send1 = wallet.createSend(new ECKey().toAddress(params), toNanoCoins(0, 10));
        // Reserialize.
        Transaction send2 = new Transaction(params, send1.bitcoinSerialize());
        assertEquals(nanos, send2.getValueSentFromMe(wallet));
        assertEquals(BigInteger.ZERO.subtract(toNanoCoins(0, 10)), send2.getValue(wallet));
    }

//    @Test
//    public void isConsistent_duplicates() throws Exception {
//        // This test ensures that isConsistent catches duplicate transactions, eg, because we submitted the same block
//        // twice (this is not allowed).
//        Transaction tx = createFakeTx(params, Utils.toNanoCoins(1, 0), myAddress);
//        Address someOtherGuy = new ECKey().toAddress(params);
//        TransactionOutput output = new TransactionOutput(params, tx, Utils.toNanoCoins(0, 5), someOtherGuy);
//        tx.addOutput(output);
//        wallet.receiveFromBlock(tx, null, BlockChain.NewBlockType.BEST_CHAIN);
//        
//        assertTrue("Wallet is not consistent", wallet.isConsistent());
//        
//        Transaction txClone = new Transaction(params, tx.bitcoinSerialize());
//        try {
//            wallet.receiveFromBlock(txClone, null, BlockChain.NewBlockType.BEST_CHAIN);
//            fail("Illegal argument not thrown when it should have been.");
//        } catch (IllegalStateException ex) {
//            // expected
//        }
//    }

    @Test
    public void isConsistent_pools() throws Exception {
        // This test ensures that isConsistent catches transactions that are in incompatible pools.
        Transaction tx = createFakeTx(params, Utils.toNanoCoins(1, 0), myAddress);
        Address someOtherGuy = new ECKey().toAddress(params);
        TransactionOutput output = new TransactionOutput(params, tx, Utils.toNanoCoins(0, 5), someOtherGuy);
        tx.addOutput(output);
        wallet.receiveFromBlock(tx, null, BlockChain.NewBlockType.BEST_CHAIN);
        
        assertTrue(wallet.isConsistent());
        
//        wallet.addWalletTransaction(new WalletTransaction(Pool.PENDING, tx));
//        assertFalse(wallet.isConsistent());
    }

    @Test
    public void isConsistent_spent() throws Exception {
        // This test ensures that isConsistent catches transactions that are marked spent when
        // they aren't.
        Transaction tx = createFakeTx(params, Utils.toNanoCoins(1, 0), myAddress);
        Address someOtherGuy = new ECKey().toAddress(params);
        TransactionOutput output = new TransactionOutput(params, tx, Utils.toNanoCoins(0, 5), someOtherGuy);
        tx.addOutput(output);
        assertTrue(wallet.isConsistent());
        
//        wallet.addWalletTransaction(new WalletTransaction(Pool.SPENT, tx));
//        assertFalse(wallet.isConsistent());
    }

    @Test
    public void transactions() throws Exception {
        // This test covers a bug in which Transaction.getValueSentFromMe was calculating incorrectly.
        Transaction tx = createFakeTx(params, Utils.toNanoCoins(1, 0), myAddress);
        // Now add another output (ie, change) that goes to some other address.
        Address someOtherGuy = new ECKey().toAddress(params);
        TransactionOutput output = new TransactionOutput(params, tx, Utils.toNanoCoins(0, 5), someOtherGuy);
        tx.addOutput(output);
        // Note that tx is no longer valid: it spends more than it imports. However checking transactions balance
        // correctly isn't possible in SPV mode because value is a property of outputs not inputs. Without all
        // transactions you can't check they add up.
        sendMoneyToWallet(tx, AbstractBlockChain.NewBlockType.BEST_CHAIN);
        // Now the other guy creates a transaction which spends that change.
        Transaction tx2 = new Transaction(params);
        tx2.addInput(output);
        tx2.addOutput(new TransactionOutput(params, tx2, Utils.toNanoCoins(0, 5), myAddress));
        // tx2 doesn't send any coins from us, even though the output is in the wallet.
        assertEquals(Utils.toNanoCoins(0, 0), tx2.getValueSentFromMe(wallet));
    }

    @Test
    public void bounce() throws Exception {
        // This test covers bug 64 (False double spends). Check that if we create a spend and it's immediately sent
        // back to us, this isn't considered as a double spend.
        BigInteger coin1 = Utils.toNanoCoins(1, 0);
        sendMoneyToWallet(coin1, AbstractBlockChain.NewBlockType.BEST_CHAIN);
        // Send half to some other guy. Sending only half then waiting for a confirm is important to ensure the tx is
        // in the unspent pool, not pending or spent.
        BigInteger coinHalf = Utils.toNanoCoins(0, 50);
        assertEquals(1, wallet.getPoolSize(WalletTransaction.Pool.UNSPENT));
        assertEquals(1, wallet.getPoolSize(WalletTransaction.Pool.ALL));
        Address someOtherGuy = new ECKey().toAddress(params);
        Transaction outbound1 = wallet.createSend(someOtherGuy, coinHalf);
        wallet.commitTx(outbound1);
        sendMoneyToWallet(outbound1, AbstractBlockChain.NewBlockType.BEST_CHAIN);
        // That other guy gives us the coins right back.
        Transaction inbound2 = new Transaction(params);
        inbound2.addOutput(new TransactionOutput(params, inbound2, coinHalf, myAddress));
        inbound2.addInput(outbound1.getOutputs().get(0));
        sendMoneyToWallet(inbound2, AbstractBlockChain.NewBlockType.BEST_CHAIN);
        assertEquals(coin1, wallet.getBalance());
    }

    @Test
    public void doubleSpendUnspendsOtherInputs() throws Exception {
        // Test another Finney attack, but this time the killed transaction was also spending some other outputs in
        // our wallet which were not themselves double spent. This test ensures the death of the pending transaction
        // frees up the other outputs and makes them spendable again.

        // Receive 1 coin and then 2 coins in separate transactions.
        sendMoneyToWallet(Utils.toNanoCoins(1, 0), AbstractBlockChain.NewBlockType.BEST_CHAIN);
        sendMoneyToWallet(Utils.toNanoCoins(2, 0), AbstractBlockChain.NewBlockType.BEST_CHAIN);
        // Create a send to a merchant of all our coins.
        Transaction send1 = wallet.createSend(new ECKey().toAddress(params), toNanoCoins(2, 90));
        // Create a double spend of just the first one.
        Transaction send2 = wallet.createSend(new ECKey().toAddress(params), toNanoCoins(1, 0));
        send2 = new Transaction(params, send2.bitcoinSerialize());
        // Broadcast send1, it's now pending.
        wallet.commitTx(send1);
        assertEquals(BigInteger.ZERO, wallet.getBalance());
        // Receive a block that overrides the send1 using send2.
        sendMoneyToWallet(send2, AbstractBlockChain.NewBlockType.BEST_CHAIN);
        // send1 got rolled back and replaced with a smaller send that only used one of our received coins, thus ...
        assertEquals(Utils.toNanoCoins(2, 0), wallet.getBalance());
        assertTrue(wallet.isConsistent());
    }

    @Test
    public void doubleSpendFinneyAttack() throws Exception {
        // A Finney attack is where a miner includes a transaction spending coins to themselves but does not
        // broadcast it. When they find a solved block, they hold it back temporarily whilst they buy something with
        // those same coins. After purchasing, they broadcast the block thus reversing the transaction. It can be
        // done by any miner for products that can be bought at a chosen time and very quickly (as every second you
        // withold your block means somebody else might find it first, invalidating your work).
        //
        // Test that we handle the attack correctly: a double spend on the chain moves transactions from pending to dead.
        // This needs to work both for transactions we create, and that we receive from others.
        final Transaction[] eventDead = new Transaction[1];
        final Transaction[] eventReplacement = new Transaction[1];
        final int[] eventWalletChanged = new int[1];
        wallet.addEventListener(new AbstractWalletEventListener() {
            @Override
            public void onTransactionConfidenceChanged(Wallet wallet, Transaction tx) {
                super.onTransactionConfidenceChanged(wallet, tx);
                if (tx.getConfidence().getConfidenceType() ==
                        TransactionConfidence.ConfidenceType.DEAD) {
                    eventDead[0] = tx;
                    eventReplacement[0] = tx.getConfidence().getOverridingTransaction();
                }
            }

            @Override
            public void onWalletChanged(Wallet wallet) {
                eventWalletChanged[0]++;
            }
        });

        // Receive 1 BTC.
        BigInteger nanos = Utils.toNanoCoins(1, 0);
        sendMoneyToWallet(nanos, AbstractBlockChain.NewBlockType.BEST_CHAIN);
        Transaction received = wallet.getTransactions(false).iterator().next();
        // Create a send to a merchant.
        Transaction send1 = wallet.createSend(new ECKey().toAddress(params), toNanoCoins(0, 50));
        // Create a double spend.
        Transaction send2 = wallet.createSend(new ECKey().toAddress(params), toNanoCoins(0, 50));
        send2 = new Transaction(params, send2.bitcoinSerialize());
        // Broadcast send1.
        wallet.commitTx(send1);
        assertEquals(send1, received.getOutput(0).getSpentBy().getParentTransaction());
        // Receive a block that overrides it.
        sendMoneyToWallet(send2, AbstractBlockChain.NewBlockType.BEST_CHAIN);
        Threading.waitForUserCode();
        assertEquals(send1, eventDead[0]);
        assertEquals(send2, eventReplacement[0]);
        assertEquals(TransactionConfidence.ConfidenceType.DEAD,
                     send1.getConfidence().getConfidenceType());
        assertEquals(send2, received.getOutput(0).getSpentBy().getParentTransaction());

        TestUtils.DoubleSpends doubleSpends = TestUtils.createFakeDoubleSpendTxns(params, myAddress);
        // t1 spends to our wallet. t2 double spends somewhere else.
        wallet.receivePending(doubleSpends.t1, null);
        assertEquals(TransactionConfidence.ConfidenceType.PENDING,
                doubleSpends.t1.getConfidence().getConfidenceType());
        sendMoneyToWallet(doubleSpends.t2, AbstractBlockChain.NewBlockType.BEST_CHAIN);
        Threading.waitForUserCode();
        assertEquals(TransactionConfidence.ConfidenceType.DEAD,
                     doubleSpends.t1.getConfidence().getConfidenceType());
        assertEquals(doubleSpends.t2, doubleSpends.t1.getConfidence().getOverridingTransaction());
        assertEquals(5, eventWalletChanged[0]);
    }

    @Test
    public void pending1() throws Exception {
        // Check that if we receive a pending transaction that is then confirmed, we are notified as appropriate.
        final BigInteger nanos = Utils.toNanoCoins(1, 0);
        final Transaction t1 = createFakeTx(params, nanos, myAddress);

        // First one is "called" second is "pending".
        final boolean[] flags = new boolean[2];
        final Transaction[] notifiedTx = new Transaction[1];
        final int[] walletChanged = new int[1];
        wallet.addEventListener(new AbstractWalletEventListener() {
            @Override
            public void onCoinsReceived(Wallet wallet, Transaction tx, BigInteger prevBalance, BigInteger newBalance) {
                // Check we got the expected transaction.
                assertEquals(tx, t1);
                // Check that it's considered to be pending inclusion in the block chain.
                assertEquals(prevBalance, BigInteger.ZERO);
                assertEquals(newBalance, nanos);
                flags[0] = true;
                flags[1] = tx.isPending();
                notifiedTx[0] = tx;
            }

            @Override
            public void onWalletChanged(Wallet wallet) {
                walletChanged[0]++;
            }
        });

        if (wallet.isPendingTransactionRelevant(t1))
            wallet.receivePending(t1, null);
        Threading.waitForUserCode();
        assertTrue(flags[0]);
        assertTrue(flags[1]);   // is pending
        flags[0] = false;
        // Check we don't get notified if we receive it again.
        assertFalse(wallet.isPendingTransactionRelevant(t1));
        assertFalse(flags[0]);
        // Now check again, that we should NOT be notified when we receive it via a block (we were already notified).
        // However the confidence should be updated.
        // Make a fresh copy of the tx to ensure we're testing realistically.
        flags[0] = flags[1] = false;
        notifiedTx[0].getConfidence().addEventListener(new TransactionConfidence.Listener() {
            public void onConfidenceChanged(Transaction tx, TransactionConfidence.Listener.ChangeReason reason) {
                flags[1] = true;
            }
        });
        assertEquals(TransactionConfidence.ConfidenceType.PENDING,
                notifiedTx[0].getConfidence().getConfidenceType());
        final Transaction t1Copy = new Transaction(params, t1.bitcoinSerialize());
        sendMoneyToWallet(t1Copy, AbstractBlockChain.NewBlockType.BEST_CHAIN);
        Threading.waitForUserCode();
        assertFalse(flags[0]);
        assertTrue(flags[1]);
        assertEquals(TransactionConfidence.ConfidenceType.BUILDING, notifiedTx[0].getConfidence().getConfidenceType());
        // Check we don't get notified about an irrelevant transaction.
        flags[0] = false;
        flags[1] = false;
        Transaction irrelevant = createFakeTx(params, nanos, new ECKey().toAddress(params));
        if (wallet.isPendingTransactionRelevant(irrelevant))
            wallet.receivePending(irrelevant, null);
        Threading.waitForUserCode();
        assertFalse(flags[0]);
        assertEquals(2, walletChanged[0]);
    }

    @Test
    public void pending2() throws Exception {
        // Check that if we receive a pending tx we did not send, it updates our spent flags correctly.
        final Transaction txn[] = new Transaction[1];
        final BigInteger bigints[] = new BigInteger[2];
        wallet.addEventListener(new AbstractWalletEventListener() {
            @Override
            public void onCoinsSent(Wallet wallet, Transaction tx, BigInteger prevBalance, BigInteger newBalance) {
                txn[0] = tx;
                bigints[0] = prevBalance;
                bigints[1] = newBalance;
            }
        });
        // Receive some coins.
        BigInteger nanos = Utils.toNanoCoins(1, 0);
        sendMoneyToWallet(nanos, AbstractBlockChain.NewBlockType.BEST_CHAIN);
        // Create a spend with them, but don't commit it (ie it's from somewhere else but using our keys). This TX
        // will have change as we don't spend our entire balance.
        BigInteger halfNanos = Utils.toNanoCoins(0, 50);
        Transaction t2 = wallet.createSend(new ECKey().toAddress(params), halfNanos);
        // Now receive it as pending.
        if (wallet.isPendingTransactionRelevant(t2))
            wallet.receivePending(t2, null);
        // We received an onCoinsSent() callback.
        Threading.waitForUserCode();
        assertEquals(t2, txn[0]);
        assertEquals(nanos, bigints[0]);
        assertEquals(halfNanos, bigints[1]);
        // Our balance is now 0.50 BTC
        assertEquals(halfNanos, wallet.getBalance(Wallet.BalanceType.ESTIMATED));
    }

    @Test
    public void pending3() throws Exception {
        // Check that if we receive a pending tx, and it's overridden by a double spend from the main chain, we
        // are notified that it's dead. This should work even if the pending tx inputs are NOT ours, ie, they don't
        // connect to anything.
        BigInteger nanos = Utils.toNanoCoins(1, 0);

        // Create two transactions that share the same input tx.
        Address badGuy = new ECKey().toAddress(params);
        Transaction doubleSpentTx = new Transaction(params);
        TransactionOutput doubleSpentOut = new TransactionOutput(params, doubleSpentTx, nanos, badGuy);
        doubleSpentTx.addOutput(doubleSpentOut);
        Transaction t1 = new Transaction(params);
        TransactionOutput o1 = new TransactionOutput(params, t1, nanos, myAddress);
        t1.addOutput(o1);
        t1.addInput(doubleSpentOut);
        Transaction t2 = new Transaction(params);
        TransactionOutput o2 = new TransactionOutput(params, t2, nanos, badGuy);
        t2.addOutput(o2);
        t2.addInput(doubleSpentOut);

        final Transaction[] called = new Transaction[2];
        wallet.addEventListener(new AbstractWalletEventListener() {
            public void onCoinsReceived(Wallet wallet, Transaction tx, BigInteger prevBalance, BigInteger newBalance) {
                called[0] = tx;
            }

            @Override
            public void onTransactionConfidenceChanged(Wallet wallet, Transaction tx) {
                super.onTransactionConfidenceChanged(wallet, tx);
                if (tx.getConfidence().getConfidenceType() ==
                        TransactionConfidence.ConfidenceType.DEAD) {
                    called[0] = tx;
                    called[1] = tx.getConfidence().getOverridingTransaction();
                }
            }
        });

        assertEquals(BigInteger.ZERO, wallet.getBalance());
        if (wallet.isPendingTransactionRelevant(t1))
            wallet.receivePending(t1, null);
        Threading.waitForUserCode();
        assertEquals(t1, called[0]);
        assertEquals(nanos, wallet.getBalance(Wallet.BalanceType.ESTIMATED));
        // Now receive a double spend on the main chain.
        called[0] = called[1] = null;
        sendMoneyToWallet(t2, AbstractBlockChain.NewBlockType.BEST_CHAIN);
        Threading.waitForUserCode();
        assertEquals(BigInteger.ZERO, wallet.getBalance());
        assertEquals(t1, called[0]); // dead
        assertEquals(t2, called[1]); // replacement
    }

    @Test
    public void transactionsList() throws Exception {
        // Check the wallet can give us an ordered list of all received transactions.
        Utils.rollMockClock(0);
        Transaction tx1 = sendMoneyToWallet(Utils.toNanoCoins(1, 0), AbstractBlockChain.NewBlockType.BEST_CHAIN);
        Utils.rollMockClock(60 * 10);
        Transaction tx2 = sendMoneyToWallet(Utils.toNanoCoins(0, 5), AbstractBlockChain.NewBlockType.BEST_CHAIN);
        // Check we got them back in order.
        List<Transaction> transactions = wallet.getTransactionsByTime();
        assertEquals(tx2, transactions.get(0));
        assertEquals(tx1,  transactions.get(1));
        assertEquals(2, transactions.size());
        // Check we get only the last transaction if we request a subrage.
        transactions = wallet.getRecentTransactions(1, false);
        assertEquals(1, transactions.size());
        assertEquals(tx2,  transactions.get(0));

        // Create a spend five minutes later.
        Utils.rollMockClock(60 * 5);
        Transaction tx3 = wallet.createSend(new ECKey().toAddress(params), Utils.toNanoCoins(0, 5));
        // Does not appear in list yet.
        assertEquals(2, wallet.getTransactionsByTime().size());
        wallet.commitTx(tx3);
        // Now it does.
        transactions = wallet.getTransactionsByTime();
        assertEquals(3, transactions.size());
        assertEquals(tx3, transactions.get(0));

        // Verify we can handle the case of older wallets in which the timestamp is null (guessed from the
        // block appearances list).
        tx1.setUpdateTime(null);
        tx3.setUpdateTime(null);
        // Check we got them back in order.
        transactions = wallet.getTransactionsByTime();
        assertEquals(tx2,  transactions.get(0));
        assertEquals(3, transactions.size());
    }

    @Test
    public void keyCreationTime() throws Exception {
        wallet = new Wallet(params);
        long now = Utils.rollMockClock(0).getTime() / 1000;  // Fix the mock clock.
        // No keys returns current time.
        assertEquals(now, wallet.getEarliestKeyCreationTime());
        Utils.rollMockClock(60);
        wallet.addKey(new ECKey());
        assertEquals(now + 60, wallet.getEarliestKeyCreationTime());
        Utils.rollMockClock(60);
        wallet.addKey(new ECKey());
        assertEquals(now + 60, wallet.getEarliestKeyCreationTime());
    }

    @Test
    public void spendToSameWallet() throws Exception {
        // Test that a spend to the same wallet is dealt with correctly.
        // It should appear in the wallet and confirm.
        // This is a bit of a silly thing to do in the real world as all it does is burn a fee but it is perfectly valid.
        BigInteger coin1 = Utils.toNanoCoins(1, 0);
        BigInteger coinHalf = Utils.toNanoCoins(0, 50);
        // Start by giving us 1 coin.
        sendMoneyToWallet(coin1, AbstractBlockChain.NewBlockType.BEST_CHAIN);
        // Send half to ourselves. We should then have a balance available to spend of zero.
        assertEquals(1, wallet.getPoolSize(WalletTransaction.Pool.UNSPENT));
        assertEquals(1, wallet.getPoolSize(WalletTransaction.Pool.ALL));
        Transaction outbound1 = wallet.createSend(myAddress, coinHalf);
        wallet.commitTx(outbound1);
        // We should have a zero available balance before the next block.
        assertEquals(BigInteger.ZERO, wallet.getBalance());
        sendMoneyToWallet(outbound1, AbstractBlockChain.NewBlockType.BEST_CHAIN);
        // We should have a balance of 1 BTC after the block is received.
        assertEquals(coin1, wallet.getBalance());
    }

    @Test
    public void rememberLastBlockSeenHash() throws Exception {
        BigInteger v1 = toNanoCoins(5, 0);
        BigInteger v2 = toNanoCoins(0, 50);
        BigInteger v3 = toNanoCoins(0, 25);
        Transaction t1 = createFakeTx(params, v1, myAddress);
        Transaction t2 = createFakeTx(params, v2, myAddress);
        Transaction t3 = createFakeTx(params, v3, myAddress);

        Block genesis = blockStore.getChainHead().getHeader();
        Block b10 = makeSolvedTestBlock(genesis, t1);
        Block b11 = makeSolvedTestBlock(genesis, t2);
        Block b2 = makeSolvedTestBlock(b10, t3);
        Block b3 = makeSolvedTestBlock(b2);

        // Receive a block on the best chain - this should set the last block seen hash.
        chain.add(b10);
        assertEquals("Wrong b10 hash.1", b10.getHash(), wallet.getLastBlockSeenHash());
        // Receive a block on the side chain - this should not change the last block seen hash.
        chain.add(b11);
        assertEquals("Wrong b10 hash.2", b10.getHash(), wallet.getLastBlockSeenHash());
        // Receive block 2 on the best chain - this should change the last block seen hash.
        chain.add(b2);
        assertEquals("Wrong b2 hash", b2.getHash(), wallet.getLastBlockSeenHash());
        // Receive block 3 on the best chain - this should change the last block seen hash despite having no txns.
        chain.add(b3);
        assertEquals("Wrong b3 hash", b3.getHash(), wallet.getLastBlockSeenHash());
    }

    @Test
    public void pubkeyOnlyScripts() throws Exception {
        // Verify that we support outputs like OP_PUBKEY and the corresponding inputs.
        ECKey key1 = new ECKey();
        wallet.addKey(key1);
        BigInteger value = toNanoCoins(5, 0);
        Transaction t1 = createFakeTx(params, value, key1);
        if (wallet.isPendingTransactionRelevant(t1))
            wallet.receivePending(t1, null);
        // TX should have been seen as relevant.
        assertEquals(value, wallet.getBalance(Wallet.BalanceType.ESTIMATED));
        assertEquals(BigInteger.ZERO, wallet.getBalance(Wallet.BalanceType.AVAILABLE));
        Block b1 = createFakeBlock(blockStore, t1).block;
        chain.add(b1);
        // TX should have been seen as relevant, extracted and processed.
        assertEquals(value, wallet.getBalance(Wallet.BalanceType.AVAILABLE));
        // Spend it and ensure we can spend the <key> OP_CHECKSIG output correctly.
        Transaction t2 = wallet.createSend(new ECKey().toAddress(params), value);
        assertNotNull(t2);
        // TODO: This code is messy, improve the Script class and fixinate!
        assertEquals(t2.toString(), 1, t2.getInputs().get(0).getScriptSig().getChunks().size());
        assertTrue(t2.getInputs().get(0).getScriptSig().getChunks().get(0).data.length > 50);
        log.info(t2.toString(chain));
    }

//    @Test
//    public void autosaveImmediate() throws Exception {
//        // Test that the wallet will save itself automatically when it changes.
//        File f = File.createTempFile("bitcoinj-unit-test", null);
//        Sha256Hash hash1 = Sha256Hash.hashFileContents(f);
//        // Start with zero delay and ensure the wallet file changes after adding a key.
//        wallet.autosaveToFile(f, 0, TimeUnit.SECONDS, null);
//        ECKey key = new ECKey();
//        wallet.addKey(key);
//        Sha256Hash hash2 = Sha256Hash.hashFileContents(f);
//        assertFalse("Wallet not saved after addKey", hash1.equals(hash2));  // File has changed.
//
//        Transaction t1 = createFakeTx(params, toNanoCoins(5, 0), key);
//        if (wallet.isPendingTransactionRelevant(t1))
//            wallet.receivePending(t1, null);
//        Sha256Hash hash3 = Sha256Hash.hashFileContents(f);
//        assertFalse("Wallet not saved after receivePending", hash2.equals(hash3));  // File has changed again.
//
//        Block b1 = createFakeBlock(blockStore, t1).block;
//        chain.add(b1);
//        Sha256Hash hash4 = Sha256Hash.hashFileContents(f);
//        assertFalse("Wallet not saved after chain add.1", hash3.equals(hash4));  // File has changed again.
//
//        // Check that receiving some block without any relevant transactions still triggers a save.
//        Block b2 = b1.createNextBlock(new ECKey().toAddress(params));
//        chain.add(b2);
//        assertFalse("Wallet not saved after chain add.2", hash4.equals(Sha256Hash.hashFileContents(f)));  // File has changed again.
//    }
//
//    @Test
//    public void autosaveDelayed() throws Exception {
//        // Test that the wallet will save itself automatically when it changes, but not immediately and near-by
//        // updates are coalesced together. This test is a bit racy, it assumes we can complete the unit test within
//        // an auto-save cycle of 1 second.
//        final File[] results = new File[2];
//        final CountDownLatch latch = new CountDownLatch(2);
//        File f = File.createTempFile("bitcoinj-unit-test", null);
//        Sha256Hash hash1 = Sha256Hash.hashFileContents(f);
//        wallet.autosaveToFile(f, 1, TimeUnit.SECONDS,
//                new Wallet.AutosaveEventListener() {
//                    public boolean caughtException(Throwable t) {
//                        return false;
//                    }
//
//                    public void onBeforeAutoSave(File tempFile) {
//                        results[0] = tempFile;
//                    }
//
//                    public void onAfterAutoSave(File newlySavedFile) {
//                        results[1] = newlySavedFile;
//                        latch.countDown();
//                    }
//                }
//        );
//        ECKey key = new ECKey();
//        wallet.addKey(key);
//        Sha256Hash hash2 = Sha256Hash.hashFileContents(f);
//        assertFalse(hash1.equals(hash2));  // File has changed immediately despite the delay, as keys are important.
//        assertNotNull(results[0]);
//        assertEquals(f, results[1]);
//        results[0] = results[1] = null;
//
//        Transaction t1 = createFakeTx(params, toNanoCoins(5, 0), key);
//        if (wallet.isPendingTransactionRelevant(t1))
//            wallet.receivePending(t1, null);
//        Sha256Hash hash3 = Sha256Hash.hashFileContents(f);
//        assertTrue(hash2.equals(hash3));  // File has NOT changed.
//        assertNull(results[0]);
//        assertNull(results[1]);
//
//        Block b1 = createFakeBlock(blockStore, t1).block;
//        chain.add(b1);
//        Sha256Hash hash4 = Sha256Hash.hashFileContents(f);
//        assertTrue(hash3.equals(hash4));  // File has NOT changed.
//        assertNull(results[0]);
//        assertNull(results[1]);
//
//        Block b2 = b1.createNextBlock(new ECKey().toAddress(params));
//        chain.add(b2);
//        assertTrue(hash4.equals(Sha256Hash.hashFileContents(f)));  // File has NOT changed.
//        assertNull(results[0]);
//        assertNull(results[1]);
//
//        // Wait for an auto-save to occur.
//        latch.await();
//        assertFalse(hash4.equals(Sha256Hash.hashFileContents(f)));  // File has now changed.
//        assertNotNull(results[0]);
//        assertEquals(f, results[1]);
//    }

    @Test
    public void spendOutputFromPendingTransaction() throws Exception {
        // We'll set up a wallet that receives a coin, then sends a coin of lesser value and keeps the change.
        BigInteger v1 = Utils.toNanoCoins(1, 0);
        sendMoneyToWallet(v1, AbstractBlockChain.NewBlockType.BEST_CHAIN);
        // First create our current transaction
        ECKey k2 = new ECKey();
        wallet.addKey(k2);
        BigInteger v2 = toNanoCoins(0, 50);
        Transaction t2 = new Transaction(params);
        TransactionOutput o2 = new TransactionOutput(params, t2, v2, k2.toAddress(params));
        t2.addOutput(o2);
        SendRequest req = SendRequest.forTx(t2);
        req.ensureMinRequiredFee = false;
        boolean complete = wallet.completeTx(req);
        assertTrue(complete);
        
        // Commit t2, so it is placed in the pending pool
        wallet.commitTx(t2);
        assertEquals(0, wallet.getPoolSize(WalletTransaction.Pool.UNSPENT));
        assertEquals(1, wallet.getPoolSize(WalletTransaction.Pool.PENDING));
        assertEquals(2, wallet.getPoolSize(WalletTransaction.Pool.ALL));
        
        // Now try to the spend the output.
        ECKey k3 = new ECKey();
        BigInteger v3 = toNanoCoins(0, 25);
        Transaction t3 = new Transaction(params);
        t3.addOutput(v3, k3.toAddress(params));
        t3.addInput(o2);
        t3.signInputs(SigHash.ALL, wallet);
        
        // Commit t3, so the coins from the pending t2 are spent
        wallet.commitTx(t3);
        assertEquals(0, wallet.getPoolSize(WalletTransaction.Pool.UNSPENT));
        assertEquals(2, wallet.getPoolSize(WalletTransaction.Pool.PENDING));
        assertEquals(3, wallet.getPoolSize(WalletTransaction.Pool.ALL));
        
        // Now the output of t2 must not be available for spending
        assertFalse(o2.isAvailableForSpending());
    }

    @Test
    public void replayWhilstPending() throws Exception {
        // Check that if a pending transaction spends outputs of chain-included transactions, we mark them as spent.
        // See bug 345. This can happen if there is a pending transaction floating around and then you replay the
        // chain without emptying the memory pool (or refilling it from a peer).
        BigInteger value = Utils.toNanoCoins(1, 0);
        Transaction tx1 = createFakeTx(params, value, myAddress);
        Transaction tx2 = new Transaction(params);
        tx2.addInput(tx1.getOutput(0));
        tx2.addOutput(Utils.toNanoCoins(0, 9), new ECKey());
        // Add a change address to ensure this tx is relevant.
        tx2.addOutput(Utils.toNanoCoins(0, 1), wallet.getChangeAddress());
        wallet.receivePending(tx2, null);
        BlockPair bp = createFakeBlock(blockStore, tx1);
        wallet.receiveFromBlock(tx1, bp.storedBlock, AbstractBlockChain.NewBlockType.BEST_CHAIN);
        wallet.notifyNewBestBlock(bp.storedBlock);
        assertEquals(BigInteger.ZERO, wallet.getBalance());
        assertEquals(1, wallet.getPoolSize(Pool.SPENT));
        assertEquals(1, wallet.getPoolSize(Pool.PENDING));
        assertEquals(0, wallet.getPoolSize(Pool.UNSPENT));
    }

    @Test
    public void encryptionDecryptionBasic() throws Exception {
        encryptionDecryptionBasicCommon(encryptedWallet);
        encryptionDecryptionBasicCommon(encryptedMixedWallet);
    }

    private void encryptionDecryptionBasicCommon(Wallet wallet) {
        // Check the wallet is initially of WalletType ENCRYPTED.
        assertTrue("Wallet is not an encrypted wallet", wallet.getEncryptionType() == EncryptionType.ENCRYPTED_SCRYPT_AES);

        // Correct password should decrypt first encrypted private key.
        assertTrue("checkPassword result is wrong with correct password.2", wallet.checkPassword(PASSWORD1));

        // Incorrect password should not decrypt first encrypted private key.
        assertFalse("checkPassword result is wrong with incorrect password.3", wallet.checkPassword(WRONG_PASSWORD));

        // Decrypt wallet.
        assertTrue("The keyCrypter is missing but should not be", keyCrypter != null);
        wallet.decrypt(aesKey);

        // Wallet should now be unencrypted.
        assertTrue("Wallet is not an unencrypted wallet", wallet.getKeyCrypter() == null);

        // Correct password should not decrypt first encrypted private key as wallet is unencrypted.
        assertTrue("checkPassword result is wrong with correct password", !wallet.checkPassword(PASSWORD1));

        // Incorrect password should not decrypt first encrypted private key as wallet is unencrypted.
        assertTrue("checkPassword result is wrong with incorrect password", !wallet.checkPassword(WRONG_PASSWORD));

        // Encrypt wallet.
        wallet.encrypt(keyCrypter, aesKey);

        // Wallet should now be of type WalletType.ENCRYPTED_SCRYPT_AES.
        assertTrue("Wallet is not an encrypted wallet", wallet.getEncryptionType() == EncryptionType.ENCRYPTED_SCRYPT_AES);
    }

    @Test
    public void encryptionDecryptionBadPassword() throws Exception {
        // Check the wallet is currently encrypted
        assertTrue("Wallet is not an encrypted wallet", encryptedWallet.getEncryptionType() == EncryptionType.ENCRYPTED_SCRYPT_AES);

        // Chek that the wrong password does not decrypt the wallet.
        try {
            encryptedWallet.decrypt(wrongAesKey);
            fail("Incorrectly decoded wallet with wrong password");
        } catch (KeyCrypterException ede) {
            // Expected.
        }
    }

    @Test
    public void encryptionDecryptionCheckExceptions() throws Exception {
        // Check the wallet is currently encrypted
        assertTrue("Wallet is not an encrypted wallet", encryptedWallet.getEncryptionType() == EncryptionType.ENCRYPTED_SCRYPT_AES);

        // Decrypt wallet.
        assertTrue("The keyCrypter is missing but should not be.1", keyCrypter != null);
        encryptedWallet.decrypt(aesKey);

        // Try decrypting it again
        try {
            assertTrue("The keyCrypter is missing but should not be.2", keyCrypter != null);
            encryptedWallet.decrypt(aesKey);
            fail("Should not be able to decrypt a decrypted wallet");
        } catch (IllegalStateException e) {
            assertTrue("Expected behaviour", true);
        }
        assertTrue("Wallet is not an unencrypted wallet.2", encryptedWallet.getKeyCrypter() == null);

        // Encrypt wallet.
        encryptedWallet.encrypt(keyCrypter, aesKey);

        assertTrue("Wallet is not an encrypted wallet.2", encryptedWallet.getEncryptionType() == EncryptionType.ENCRYPTED_SCRYPT_AES);

        // Try encrypting it again
        try {
            encryptedWallet.encrypt(keyCrypter, aesKey);
            fail("Should not be able to encrypt an encrypted wallet");
        } catch (IllegalStateException e) {
            assertTrue("Expected behaviour", true);
        }
        assertTrue("Wallet is not an encrypted wallet.3", encryptedWallet.getEncryptionType() == EncryptionType.ENCRYPTED_SCRYPT_AES);
    }

    @Test
    public void encryptionDecryptionHomogenousKeys() throws Exception {
        // Check the wallet is currently encrypted
        assertTrue("Wallet is not an encrypted wallet", encryptedWallet.getEncryptionType() == EncryptionType.ENCRYPTED_SCRYPT_AES);

        // Try added an ECKey that was encrypted with a differenct ScryptParameters (i.e. a non-homogenous key).
        // This is not allowed as the ScryptParameters is stored at the Wallet level.
        byte[] salt = new byte[KeyCrypterScrypt.SALT_LENGTH];
        secureRandom.nextBytes(salt);
        Protos.ScryptParameters.Builder scryptParametersBuilder = Protos.ScryptParameters.newBuilder().setSalt(ByteString.copyFrom(salt));
        ScryptParameters scryptParameters = scryptParametersBuilder.build();

        KeyCrypter keyCrypterDifferent = new KeyCrypterScrypt(scryptParameters);

        ECKey ecKeyDifferent = new ECKey();
        ecKeyDifferent = ecKeyDifferent.encrypt(keyCrypterDifferent, aesKey);

        Iterable<ECKey> keys = encryptedWallet.getKeys();
        Iterator iterator = keys.iterator();
        boolean oneKey = iterator.hasNext();
        iterator.next();
        assertTrue("Wrong number of keys in wallet before key addition", oneKey && !iterator.hasNext());

        try {
            encryptedWallet.addKey(ecKeyDifferent);
            fail("AddKey should have thrown an EncrypterDecrypterException but did not.");
        } catch (KeyCrypterException ede) {
            // Expected behaviour.
        }

        keys = encryptedWallet.getKeys();
        iterator = keys.iterator();
        oneKey = iterator.hasNext();

        iterator.next();
        assertTrue("Wrong number of keys in wallet after key addition", oneKey && !iterator.hasNext());
    }

    @Test
    public void ageMattersDuringSelection() throws Exception {
        // Test that we prefer older coins to newer coins when building spends. This reduces required fees and improves
        // time to confirmation as the transaction will appear less spammy.
        final int ITERATIONS = 10;
        Transaction[] txns = new Transaction[ITERATIONS];
        for (int i = 0; i < ITERATIONS; i++) {
            txns[i] = sendMoneyToWallet(Utils.toNanoCoins(1, 0), AbstractBlockChain.NewBlockType.BEST_CHAIN);
        }
        // Check that we spend transactions in order of reception.
        for (int i = 0; i < ITERATIONS; i++) {
            Transaction spend = wallet.createSend(new ECKey().toAddress(params), Utils.toNanoCoins(1, 0));
            assertEquals(spend.getInputs().size(), 1);
            assertEquals("Failed on iteration " + i, spend.getInput(0).getOutpoint().getHash(), txns[i].getHash());
            wallet.commitTx(spend);
        }
    }

    @Test
    public void respectMaxStandardSize() throws Exception {
        // Check that we won't create txns > 100kb. Average tx size is ~220 bytes so this would have to be enormous.
        sendMoneyToWallet(Utils.toNanoCoins(100, 0), AbstractBlockChain.NewBlockType.BEST_CHAIN);
        Transaction tx = new Transaction(params);
        byte[] bits = new byte[20];
        new Random().nextBytes(bits);
        BigInteger v = Utils.toNanoCoins(0, 1);
        // 3100 outputs to a random address.
        for (int i = 0; i < 3100; i++) {
            tx.addOutput(v, new Address(params, bits));
        }
        Wallet.SendRequest req = Wallet.SendRequest.forTx(tx);
        assertFalse(wallet.completeTx(req));
    }

    @Test
    public void feeSolverAndCoinSelectionTest() throws Exception {
        // Tests basic fee solving works

        // Make sure TestWithWallet isnt doing anything crazy.
        assertEquals(0, wallet.getTransactions(true).size());

        Address notMyAddr = new ECKey().toAddress(params);

        // Generate a few outputs to us that are far too small to spend reasonably
        StoredBlock block = new StoredBlock(makeSolvedTestBlock(blockStore, notMyAddr), BigInteger.ONE, 1);
        Transaction tx1 = createFakeTx(params, BigInteger.ONE, myAddress);
        wallet.receiveFromBlock(tx1, block, AbstractBlockChain.NewBlockType.BEST_CHAIN);
        Transaction tx2 = createFakeTx(params, BigInteger.ONE, myAddress);
        assertTrue(!tx1.getHash().equals(tx2.getHash()));
        wallet.receiveFromBlock(tx2, block, AbstractBlockChain.NewBlockType.BEST_CHAIN);
        Transaction tx3 = createFakeTx(params, BigInteger.TEN, myAddress);
        wallet.receiveFromBlock(tx3, block, AbstractBlockChain.NewBlockType.BEST_CHAIN);

        // No way we can add nearly enough fee
        assertNull(wallet.createSend(notMyAddr, BigInteger.ONE));
        // Spend it all without fee enforcement
        SendRequest req = SendRequest.to(notMyAddr, BigInteger.TEN.add(BigInteger.ONE.add(BigInteger.ONE)));
        req.ensureMinRequiredFee = false;
        assertNotNull(wallet.sendCoinsOffline(req));
        assertEquals(BigInteger.ZERO, wallet.getBalance());

        // Add some reasonable-sized outputs
        block = new StoredBlock(makeSolvedTestBlock(blockStore, notMyAddr), BigInteger.ONE, 1);
        Transaction tx4 = createFakeTx(params, Utils.COIN, myAddress);
        wallet.receiveFromBlock(tx4, block, AbstractBlockChain.NewBlockType.BEST_CHAIN);

        // Simple test to make sure if we have an ouput < 0.01 we get a fee
        Transaction spend1 = wallet.createSend(notMyAddr, CENT.subtract(BigInteger.ONE));
        assertEquals(2, spend1.getOutputs().size());
        // We optimize for priority, so the output selected should be the largest one.
        // We should have paid the default minfee.
        assertEquals(spend1.getOutput(0).getValue().add(spend1.getOutput(1).getValue()),
                Utils.COIN.subtract(Transaction.REFERENCE_DEFAULT_MIN_TX_FEE));

        // But not at exactly 0.01
        Transaction spend2 = wallet.createSend(notMyAddr, CENT);
        assertEquals(2, spend2.getOutputs().size());
        // We optimize for priority, so the output selected should be the largest one
        assertEquals(Utils.COIN, spend2.getOutput(0).getValue().add(spend2.getOutput(1).getValue()));

        // ...but not more fee than what we request
        SendRequest request3 = SendRequest.to(notMyAddr, CENT.subtract(BigInteger.ONE));
        request3.fee = Transaction.REFERENCE_DEFAULT_MIN_TX_FEE.add(BigInteger.ONE);
        assertTrue(wallet.completeTx(request3));
        assertEquals(Transaction.REFERENCE_DEFAULT_MIN_TX_FEE.add(BigInteger.ONE), request3.fee);
        Transaction spend3 = request3.tx;
        assertEquals(2, spend3.getOutputs().size());
        // We optimize for priority, so the output selected should be the largest one.
        assertEquals(spend3.getOutput(0).getValue().add(spend3.getOutput(1).getValue()),
                Utils.COIN.subtract(Transaction.REFERENCE_DEFAULT_MIN_TX_FEE.add(BigInteger.ONE)));

        // ...unless we need it
        SendRequest request4 = SendRequest.to(notMyAddr, CENT.subtract(BigInteger.ONE));
        request4.fee = Transaction.REFERENCE_DEFAULT_MIN_TX_FEE.subtract(BigInteger.ONE);
        assertTrue(wallet.completeTx(request4));
        assertEquals(Transaction.REFERENCE_DEFAULT_MIN_TX_FEE, request4.fee);
        Transaction spend4 = request4.tx;
        assertEquals(2, spend4.getOutputs().size());
        // We optimize for priority, so the output selected should be the largest one.
        assertEquals(spend4.getOutput(0).getValue().add(spend4.getOutput(1).getValue()),
                Utils.COIN.subtract(Transaction.REFERENCE_DEFAULT_MIN_TX_FEE));

        SendRequest request5 = SendRequest.to(notMyAddr, Utils.COIN.subtract(CENT.subtract(BigInteger.ONE)));
        assertTrue(wallet.completeTx(request5));
        assertEquals(Transaction.REFERENCE_DEFAULT_MIN_TX_FEE, request5.fee);
        Transaction spend5 = request5.tx;
        // If we would have a change output < 0.01, it should add the fee
        assertEquals(2, spend5.getOutputs().size());
        // We optimize for priority, so the output selected should be the largest one.
        assertEquals(spend5.getOutput(0).getValue().add(spend5.getOutput(1).getValue()),
                Utils.COIN.subtract(Transaction.REFERENCE_DEFAULT_MIN_TX_FEE));

        SendRequest request6 = SendRequest.to(notMyAddr, Utils.COIN.subtract(CENT));
        assertTrue(wallet.completeTx(request6));
        assertEquals(BigInteger.ZERO, request6.fee);
        Transaction spend6 = request6.tx;
        // ...but not if change output == 0.01
        assertEquals(2, spend6.getOutputs().size());
        // We optimize for priority, so the output selected should be the largest one
        assertEquals(Utils.COIN, spend6.getOutput(0).getValue().add(spend6.getOutput(1).getValue()));

        SendRequest request7 = SendRequest.to(notMyAddr, Utils.COIN.subtract(CENT.subtract(BigInteger.valueOf(2)).multiply(BigInteger.valueOf(2))));
        request7.tx.addOutput(CENT.subtract(BigInteger.ONE), notMyAddr);
        assertTrue(wallet.completeTx(request7));
        assertEquals(Transaction.REFERENCE_DEFAULT_MIN_TX_FEE, request7.fee);
        Transaction spend7 = request7.tx;
        // If change is 0.1-nanocoin and we already have a 0.1-nanocoin output, fee should be reference fee
        assertEquals(3, spend7.getOutputs().size());
        // We optimize for priority, so the output selected should be the largest one.
        assertEquals(spend7.getOutput(0).getValue().add(spend7.getOutput(1).getValue()).add(spend7.getOutput(2).getValue()),
                Utils.COIN.subtract(Transaction.REFERENCE_DEFAULT_MIN_TX_FEE));

        SendRequest request8 = SendRequest.to(notMyAddr, Utils.COIN.subtract(Transaction.REFERENCE_DEFAULT_MIN_TX_FEE));
        assertTrue(wallet.completeTx(request8));
        assertEquals(Transaction.REFERENCE_DEFAULT_MIN_TX_FEE, request8.fee);
        Transaction spend8 = request8.tx;
        // If we would have a change output == REFERENCE_DEFAULT_MIN_TX_FEE that would cause a fee, throw it away and make it fee
        assertEquals(1, spend8.getOutputs().size());
        // We optimize for priority, so the output selected should be the largest one
        assertEquals(spend8.getOutput(0).getValue(), Utils.COIN.subtract(Transaction.REFERENCE_DEFAULT_MIN_TX_FEE));

        SendRequest request9 = SendRequest.to(notMyAddr, Utils.COIN.subtract(
                Transaction.REFERENCE_DEFAULT_MIN_TX_FEE.add(Transaction.MIN_NONDUST_OUTPUT)));
        assertTrue(wallet.completeTx(request9));
        assertEquals(Transaction.REFERENCE_DEFAULT_MIN_TX_FEE.add(Transaction.MIN_NONDUST_OUTPUT), request9.fee);
        Transaction spend9 = request9.tx;
        // ...in fact, also add fee if we would get back less than MIN_NONDUST_OUTPUT
        assertEquals(1, spend9.getOutputs().size());
        // We optimize for priority, so the output selected should be the largest one.
        assertEquals(spend9.getOutput(0).getValue(),
                Utils.COIN.subtract(Transaction.REFERENCE_DEFAULT_MIN_TX_FEE.add(Transaction.MIN_NONDUST_OUTPUT)));

        SendRequest request10 = SendRequest.to(notMyAddr, Utils.COIN.subtract(
                Transaction.REFERENCE_DEFAULT_MIN_TX_FEE.add(Transaction.MIN_NONDUST_OUTPUT).add(BigInteger.ONE)));
        assertTrue(wallet.completeTx(request10));
        assertEquals(Transaction.REFERENCE_DEFAULT_MIN_TX_FEE, request10.fee);
        Transaction spend10 = request10.tx;
        // ...but if we get back any more than that, we should get a refund (but still pay fee)
        assertEquals(2, spend10.getOutputs().size());
        // We optimize for priority, so the output selected should be the largest one
        assertEquals(spend10.getOutput(0).getValue().add(spend10.getOutput(1).getValue()),
                Utils.COIN.subtract(Transaction.REFERENCE_DEFAULT_MIN_TX_FEE));

        SendRequest request11 = SendRequest.to(notMyAddr, Utils.COIN.subtract(
                Transaction.REFERENCE_DEFAULT_MIN_TX_FEE.add(Transaction.MIN_NONDUST_OUTPUT).add(BigInteger.valueOf(2))));
        request11.fee = Transaction.REFERENCE_DEFAULT_MIN_TX_FEE.add(BigInteger.ONE);
        assertTrue(wallet.completeTx(request11));
        assertEquals(Transaction.REFERENCE_DEFAULT_MIN_TX_FEE.add(BigInteger.ONE), request11.fee);
        Transaction spend11 = request11.tx;
        // ...of course fee should be min(request.fee, MIN_TX_FEE) so we should get MIN_TX_FEE.add(ONE) here
        assertEquals(2, spend11.getOutputs().size());
        // We optimize for priority, so the output selected should be the largest one.
        assertEquals(spend11.getOutput(0).getValue().add(spend11.getOutput(1).getValue()),
                Utils.COIN.subtract(Transaction.REFERENCE_DEFAULT_MIN_TX_FEE.add(BigInteger.ONE)));

        // Remove the coin from our wallet
        wallet.commitTx(spend11);
        Transaction tx5 = createFakeTx(params, CENT, myAddress);
        wallet.receiveFromBlock(tx5, block, AbstractBlockChain.NewBlockType.BEST_CHAIN);
        assertEquals(CENT, wallet.getBalance());

        // Now test coin selection properly selects coin*depth
        for (int i = 0; i < 100; i++) {
            block = new StoredBlock(makeSolvedTestBlock(blockStore, notMyAddr), BigInteger.ONE, 1);
            wallet.notifyNewBestBlock(block);
        }

        block = new StoredBlock(makeSolvedTestBlock(blockStore, notMyAddr), BigInteger.ONE, 1);
        Transaction tx6 = createFakeTx(params, Utils.COIN, myAddress);
        wallet.receiveFromBlock(tx6, block, AbstractBlockChain.NewBlockType.BEST_CHAIN);
        assertTrue(tx5.getOutput(0).isMine(wallet) && tx5.getOutput(0).isAvailableForSpending() && tx5.getConfidence().getDepthInBlocks() == 100);
        assertTrue(tx6.getOutput(0).isMine(wallet) && tx6.getOutput(0).isAvailableForSpending() && tx6.getConfidence().getDepthInBlocks() == 1);

        // tx5 and tx6 have exactly the same coin*depth, so the larger should be selected...
        Transaction spend12 = wallet.createSend(notMyAddr, CENT);
        assertTrue(spend12.getOutputs().size() == 2 && spend12.getOutput(0).getValue().add(spend12.getOutput(1).getValue()).equals(Utils.COIN));

        wallet.notifyNewBestBlock(block);
        assertTrue(tx5.getOutput(0).isMine(wallet) && tx5.getOutput(0).isAvailableForSpending() && tx5.getConfidence().getDepthInBlocks() == 101);
        assertTrue(tx6.getOutput(0).isMine(wallet) && tx6.getOutput(0).isAvailableForSpending() && tx6.getConfidence().getDepthInBlocks() == 1);
        // Now tx5 has slightly higher coin*depth than tx6...
        Transaction spend13 = wallet.createSend(notMyAddr, CENT);
        assertTrue(spend13.getOutputs().size() == 1 && spend13.getOutput(0).getValue().equals(CENT));

        block = new StoredBlock(makeSolvedTestBlock(blockStore, notMyAddr), BigInteger.ONE, 1);
        wallet.notifyNewBestBlock(block);
        assertTrue(tx5.getOutput(0).isMine(wallet) && tx5.getOutput(0).isAvailableForSpending() && tx5.getConfidence().getDepthInBlocks() == 102);
        assertTrue(tx6.getOutput(0).isMine(wallet) && tx6.getOutput(0).isAvailableForSpending() && tx6.getConfidence().getDepthInBlocks() == 2);
        // Now tx6 has higher coin*depth than tx5...
        Transaction spend14 = wallet.createSend(notMyAddr, CENT);
        assertTrue(spend14.getOutputs().size() == 2 && spend14.getOutput(0).getValue().add(spend14.getOutput(1).getValue()).equals(Utils.COIN));

        // Now test feePerKb
        SendRequest request15 = SendRequest.to(notMyAddr, CENT);
        for (int i = 0; i < 29; i++)
            request15.tx.addOutput(CENT, notMyAddr);
        assertTrue(request15.tx.bitcoinSerialize().length > 1000);
        request15.feePerKb = BigInteger.ONE;
        assertTrue(wallet.completeTx(request15));
        assertEquals(BigInteger.valueOf(2), request15.fee);
        Transaction spend15 = request15.tx;
        // If a transaction is over 1kb, 2 satoshis should be added.
        assertEquals(31, spend15.getOutputs().size());
        // We optimize for priority, so the output selected should be the largest one
        BigInteger outValue15 = BigInteger.ZERO;
        for (TransactionOutput out : spend15.getOutputs())
            outValue15 = outValue15.add(out.getValue());
        assertEquals(Utils.COIN.subtract(BigInteger.valueOf(2)), outValue15);

        SendRequest request16 = SendRequest.to(notMyAddr, CENT);
        request16.feePerKb = BigInteger.ZERO;
        for (int i = 0; i < 29; i++)
            request16.tx.addOutput(CENT, notMyAddr);
        assertTrue(request16.tx.bitcoinSerialize().length > 1000);
        assertTrue(wallet.completeTx(request16));
        // Of course the fee shouldn't be added if feePerKb == 0
        assertEquals(BigInteger.ZERO, request16.fee);
        Transaction spend16 = request16.tx;
        assertEquals(31, spend16.getOutputs().size());
        // We optimize for priority, so the output selected should be the largest one
        BigInteger outValue16 = BigInteger.ZERO;
        for (TransactionOutput out : spend16.getOutputs())
            outValue16 = outValue16.add(out.getValue());
        assertEquals(Utils.COIN, outValue16);

        // Create a transaction whose max size could be up to 999 (if signatures were maximum size)
        SendRequest request17 = SendRequest.to(notMyAddr, CENT);
        for (int i = 0; i < 22; i++)
            request17.tx.addOutput(CENT, notMyAddr);
        request17.tx.addOutput(new TransactionOutput(params, request17.tx, CENT, new byte[15]));
        request17.feePerKb = BigInteger.ONE;
        assertTrue(wallet.completeTx(request17));
        assertEquals(BigInteger.ONE, request17.fee);
        assertEquals(1, request17.tx.getInputs().size());
        // Calculate its max length to make sure it is indeed 999
        int theoreticalMaxLength17 = request17.tx.bitcoinSerialize().length + myKey.getPubKey().length + 75;
        for (TransactionInput in : request17.tx.getInputs())
            theoreticalMaxLength17 -= in.getScriptBytes().length;
        assertEquals(999, theoreticalMaxLength17);
        Transaction spend17 = request17.tx;
        {
            // Its actual size must be between 997 and 999 (inclusive) as signatures have a 3-byte size range (almost always)
            final int length = spend17.bitcoinSerialize().length;
            assertTrue(Integer.toString(length), length >= 997 && length <= 999);
        }
        // Now check that it got a fee of 1 since its max size is 999 (1kb).
        assertEquals(25, spend17.getOutputs().size());
        // We optimize for priority, so the output selected should be the largest one
        BigInteger outValue17 = BigInteger.ZERO;
        for (TransactionOutput out : spend17.getOutputs())
            outValue17 = outValue17.add(out.getValue());
        assertEquals(Utils.COIN.subtract(BigInteger.ONE), outValue17);

        // Create a transaction who's max size could be up to 1001 (if signatures were maximum size)
        SendRequest request18 = SendRequest.to(notMyAddr, CENT);
        for (int i = 0; i < 22; i++)
            request18.tx.addOutput(CENT, notMyAddr);
        request18.tx.addOutput(new TransactionOutput(params, request18.tx, CENT, new byte[17]));
        request18.feePerKb = BigInteger.ONE;
        assertTrue(wallet.completeTx(request18));
        assertEquals(BigInteger.valueOf(2), request18.fee);
        assertEquals(1, request18.tx.getInputs().size());
        // Calculate its max length to make sure it is indeed 1001
        Transaction spend18 = request18.tx;
        int theoreticalMaxLength18 = spend18.bitcoinSerialize().length + myKey.getPubKey().length + 75;
        for (TransactionInput in : spend18.getInputs())
            theoreticalMaxLength18 -= in.getScriptBytes().length;
        assertEquals(1001, theoreticalMaxLength18);
        // Its actual size must be between 998 and 1000 (inclusive) as signatures have a 3-byte size range (almost always)
        assertTrue(spend18.bitcoinSerialize().length >= 998);
        assertTrue(spend18.bitcoinSerialize().length <= 1001);
        // Now check that it did get a fee since its max size is 1000
        assertEquals(25, spend18.getOutputs().size());
        // We optimize for priority, so the output selected should be the largest one
        BigInteger outValue18 = BigInteger.ZERO;
        for (TransactionOutput out : spend18.getOutputs())
            outValue18 = outValue18.add(out.getValue());
        assertEquals(outValue18, Utils.COIN.subtract(BigInteger.valueOf(2)));

        // Now create a transaction that will spend COIN + fee, which makes it require both inputs
        assertEquals(wallet.getBalance(), CENT.add(Utils.COIN));
        SendRequest request19 = SendRequest.to(notMyAddr, CENT);
        request19.feePerKb = BigInteger.ZERO;
        for (int i = 0; i < 99; i++)
            request19.tx.addOutput(CENT, notMyAddr);
        // If we send now, we shouldn't need a fee and should only have to spend our COIN
        assertTrue(wallet.completeTx(request19));
        assertEquals(BigInteger.ZERO, request19.fee);
        assertEquals(1, request19.tx.getInputs().size());
        assertEquals(100, request19.tx.getOutputs().size());
        // Now reset request19 and give it a fee per kb
        request19.tx.clearInputs();
        request19 = SendRequest.forTx(request19.tx);
        request19.feePerKb = BigInteger.ONE;
        assertTrue(wallet.completeTx(request19));
        assertEquals(Transaction.REFERENCE_DEFAULT_MIN_TX_FEE, request19.fee);
        assertEquals(2, request19.tx.getInputs().size());
        BigInteger outValue19 = BigInteger.ZERO;
        for (TransactionOutput out : request19.tx.getOutputs())
            outValue19 = outValue19.add(out.getValue());
        // But now our change output is CENT-minfee, so we have to pay min fee
        // Change this assert when we eventually randomize output order
        assertEquals(request19.tx.getOutput(request19.tx.getOutputs().size() - 1).getValue(), CENT.subtract(Transaction.REFERENCE_DEFAULT_MIN_TX_FEE));
        assertEquals(outValue19, Utils.COIN.add(CENT).subtract(Transaction.REFERENCE_DEFAULT_MIN_TX_FEE));

        // Create another transaction that will spend COIN + fee, which makes it require both inputs
        SendRequest request20 = SendRequest.to(notMyAddr, CENT);
        request20.feePerKb = BigInteger.ZERO;
        for (int i = 0; i < 99; i++)
            request20.tx.addOutput(CENT, notMyAddr);
        // If we send now, we shouldn't have a fee and should only have to spend our COIN
        assertTrue(wallet.completeTx(request20));
        assertEquals(BigInteger.ZERO, request20.fee);
        assertEquals(1, request20.tx.getInputs().size());
        assertEquals(100, request20.tx.getOutputs().size());
        // Now reset request19 and give it a fee per kb
        request20.tx.clearInputs();
        request20 = SendRequest.forTx(request20.tx);
        request20.feePerKb = Transaction.REFERENCE_DEFAULT_MIN_TX_FEE;
        assertTrue(wallet.completeTx(request20));
        // 4kb tx.
        assertEquals(Transaction.REFERENCE_DEFAULT_MIN_TX_FEE.multiply(BigInteger.valueOf(4)), request20.fee);
        assertEquals(2, request20.tx.getInputs().size());
        BigInteger outValue20 = BigInteger.ZERO;
        for (TransactionOutput out : request20.tx.getOutputs())
            outValue20 = outValue20.add(out.getValue());
        // This time the fee we wanted to pay was more, so that should be what we paid
        assertEquals(outValue20, Utils.COIN.add(CENT).subtract(Transaction.REFERENCE_DEFAULT_MIN_TX_FEE.multiply(BigInteger.valueOf(4))));

        // Same as request 19, but make the change 0 (so it doesnt force fee) and make us require min fee as a
        // result of an output < CENT.
        SendRequest request21 = SendRequest.to(notMyAddr, CENT);
        request21.feePerKb = BigInteger.ZERO;
        for (int i = 0; i < 99; i++)
            request21.tx.addOutput(CENT, notMyAddr);
        request21.tx.addOutput(CENT.subtract(Transaction.REFERENCE_DEFAULT_MIN_TX_FEE), notMyAddr);
        // If we send without a feePerKb, we should still require REFERENCE_DEFAULT_MIN_TX_FEE because we have an output < 0.01
        assertTrue(wallet.completeTx(request21));
        assertEquals(Transaction.REFERENCE_DEFAULT_MIN_TX_FEE, request21.fee);
        assertEquals(2, request21.tx.getInputs().size());
        BigInteger outValue21 = BigInteger.ZERO;
        for (TransactionOutput out : request21.tx.getOutputs())
            outValue21 = outValue21.add(out.getValue());
        assertEquals(outValue21, Utils.COIN.add(CENT).subtract(Transaction.REFERENCE_DEFAULT_MIN_TX_FEE));

        // Test feePerKb when we aren't using ensureMinRequiredFee
        // Same as request 19
        SendRequest request25 = SendRequest.to(notMyAddr, CENT);
        request25.feePerKb = BigInteger.ZERO;
        for (int i = 0; i < 70; i++)
            request25.tx.addOutput(CENT, notMyAddr);
        // If we send now, we shouldn't need a fee and should only have to spend our COIN
        assertTrue(wallet.completeTx(request25));
        assertEquals(BigInteger.ZERO, request25.fee);
        assertEquals(1, request25.tx.getInputs().size());
        assertEquals(72, request25.tx.getOutputs().size());
        // Now reset request19 and give it a fee per kb
        request25.tx.clearInputs();
        request25 = SendRequest.forTx(request25.tx);
        request25.feePerKb = CENT.divide(BigInteger.valueOf(3));
        request25.ensureMinRequiredFee = false;
        assertTrue(wallet.completeTx(request25));
        assertEquals(CENT.subtract(BigInteger.ONE), request25.fee);
        assertEquals(2, request25.tx.getInputs().size());
        BigInteger outValue25 = BigInteger.ZERO;
        for (TransactionOutput out : request25.tx.getOutputs())
            outValue25 = outValue25.add(out.getValue());
        // Our change output should be one satoshi
        // Change this assert when we eventually randomize output order
        assertEquals(BigInteger.ONE, request25.tx.getOutput(request25.tx.getOutputs().size() - 1).getValue());
        // and our fee should be CENT-1 satoshi
        assertEquals(outValue25, Utils.COIN.add(BigInteger.ONE));

        // Spend our CENT output.
        Transaction spendTx5 = new Transaction(params);
        spendTx5.addOutput(CENT, notMyAddr);
        spendTx5.addInput(tx5.getOutput(0));
        spendTx5.signInputs(SigHash.ALL, wallet);
        wallet.receiveFromBlock(spendTx5, block, AbstractBlockChain.NewBlockType.BEST_CHAIN);
        assertEquals(Utils.COIN, wallet.getBalance());

        // Ensure change is discarded if it results in a fee larger than the chain (same as 8 and 9 but with feePerKb)
        SendRequest request26 = SendRequest.to(notMyAddr, CENT);
        for (int i = 0; i < 98; i++)
            request26.tx.addOutput(CENT, notMyAddr);
        request26.tx.addOutput(CENT.subtract(
                Transaction.REFERENCE_DEFAULT_MIN_TX_FEE.add(Transaction.MIN_NONDUST_OUTPUT)), notMyAddr);
        assertTrue(request26.tx.bitcoinSerialize().length > 1000);
        request26.feePerKb = BigInteger.ONE;
        assertTrue(wallet.completeTx(request26));
        assertEquals(Transaction.REFERENCE_DEFAULT_MIN_TX_FEE.add(Transaction.MIN_NONDUST_OUTPUT), request26.fee);
        Transaction spend26 = request26.tx;
        // If a transaction is over 1kb, the set fee should be added
        assertEquals(100, spend26.getOutputs().size());
        // We optimize for priority, so the output selected should be the largest one
        BigInteger outValue26 = BigInteger.ZERO;
        for (TransactionOutput out : spend26.getOutputs())
            outValue26 = outValue26.add(out.getValue());
        assertEquals(outValue26, Utils.COIN.subtract(
                Transaction.REFERENCE_DEFAULT_MIN_TX_FEE.add(Transaction.MIN_NONDUST_OUTPUT)));
    }

    @Test
    public void basicCategoryStepTest() throws Exception {
        // Creates spends that step through the possible fee solver categories
        SendRequest.DEFAULT_FEE_PER_KB = BigInteger.ZERO;
        // Make sure TestWithWallet isnt doing anything crazy.
        assertEquals(0, wallet.getTransactions(true).size());

        Address notMyAddr = new ECKey().toAddress(params);

        // Generate a ton of small outputs
        StoredBlock block = new StoredBlock(makeSolvedTestBlock(blockStore, notMyAddr), BigInteger.ONE, 1);
        int i = 0;
        while (i <= CENT.divide(Transaction.REFERENCE_DEFAULT_MIN_TX_FEE).longValue()) {
            Transaction tx = createFakeTxWithChangeAddress(params, Transaction.REFERENCE_DEFAULT_MIN_TX_FEE, myAddress, notMyAddr);
            tx.getInput(0).setSequenceNumber(i++); // Keep every transaction unique
            wallet.receiveFromBlock(tx, block, AbstractBlockChain.NewBlockType.BEST_CHAIN);
        }

        // Create a spend that will throw away change (category 3 type 2 in which the change causes fee which is worth more than change)
        SendRequest request1 = SendRequest.to(notMyAddr, CENT.add(Transaction.REFERENCE_DEFAULT_MIN_TX_FEE).subtract(BigInteger.ONE));
        assertTrue(wallet.completeTx(request1));
        assertEquals(BigInteger.ONE, request1.fee);
        assertEquals(request1.tx.getInputs().size(), i); // We should have spent all inputs

        // Give us one more input...
        Transaction tx1 = createFakeTxWithChangeAddress(params, Transaction.REFERENCE_DEFAULT_MIN_TX_FEE, myAddress, notMyAddr);
        tx1.getInput(0).setSequenceNumber(i++); // Keep every transaction unique
        wallet.receiveFromBlock(tx1, block, AbstractBlockChain.NewBlockType.BEST_CHAIN);

        // ... and create a spend that will throw away change (category 3 type 1 in which the change causes dust output)
        SendRequest request2 = SendRequest.to(notMyAddr, CENT.add(Transaction.REFERENCE_DEFAULT_MIN_TX_FEE).subtract(BigInteger.ONE));
        assertTrue(wallet.completeTx(request2));
        assertEquals(BigInteger.ONE, request2.fee);
        assertEquals(request2.tx.getInputs().size(), i - 1); // We should have spent all inputs - 1

        // Give us one more input...
        Transaction tx2 = createFakeTxWithChangeAddress(params, Transaction.REFERENCE_DEFAULT_MIN_TX_FEE, myAddress, notMyAddr);
        tx2.getInput(0).setSequenceNumber(i++); // Keep every transaction unique
        wallet.receiveFromBlock(tx2, block, AbstractBlockChain.NewBlockType.BEST_CHAIN);

        // ... and create a spend that will throw away change (category 3 type 1 in which the change causes dust output)
        // but that also could have been category 2 if it wanted
        SendRequest request3 = SendRequest.to(notMyAddr, CENT.add(Transaction.REFERENCE_DEFAULT_MIN_TX_FEE).subtract(BigInteger.ONE));
        assertTrue(wallet.completeTx(request3));
        assertEquals(BigInteger.ONE, request3.fee);
        assertEquals(request3.tx.getInputs().size(), i - 2); // We should have spent all inputs - 2

        //
        SendRequest request4 = SendRequest.to(notMyAddr, CENT.add(Transaction.REFERENCE_DEFAULT_MIN_TX_FEE).subtract(BigInteger.ONE));
        request4.feePerKb = Transaction.REFERENCE_DEFAULT_MIN_TX_FEE.divide(BigInteger.valueOf(request3.tx.bitcoinSerialize().length));
        assertTrue(wallet.completeTx(request4));
        assertEquals(BigInteger.ONE, request4.fee);
        assertEquals(request4.tx.getInputs().size(), i - 2); // We should have spent all inputs - 2

        // Give us a few more inputs...
        while (wallet.getBalance().compareTo(CENT.shiftLeft(1)) < 0) {
            Transaction tx3 = createFakeTxWithChangeAddress(params, Transaction.REFERENCE_DEFAULT_MIN_TX_FEE, myAddress, notMyAddr);
            tx3.getInput(0).setSequenceNumber(i++); // Keep every transaction unique
            wallet.receiveFromBlock(tx3, block, AbstractBlockChain.NewBlockType.BEST_CHAIN);
        }

        // ...that is just slightly less than is needed for category 1
        SendRequest request5 = SendRequest.to(notMyAddr, CENT.add(Transaction.REFERENCE_DEFAULT_MIN_TX_FEE).subtract(BigInteger.ONE));
        assertTrue(wallet.completeTx(request5));
        assertEquals(BigInteger.ONE, request5.fee);
        assertEquals(1, request5.tx.getOutputs().size()); // We should have no change output

        // Give us one more input...
        Transaction tx4 = createFakeTxWithChangeAddress(params, Transaction.REFERENCE_DEFAULT_MIN_TX_FEE, myAddress, notMyAddr);
        tx4.getInput(0).setSequenceNumber(i); // Keep every transaction unique
        wallet.receiveFromBlock(tx4, block, AbstractBlockChain.NewBlockType.BEST_CHAIN);

        // ... that puts us in category 1 (no fee!)
        SendRequest request6 = SendRequest.to(notMyAddr, CENT.add(Transaction.REFERENCE_DEFAULT_MIN_TX_FEE).subtract(BigInteger.ONE));
        assertTrue(wallet.completeTx(request6));
        assertEquals(BigInteger.ZERO, request6.fee);
        assertEquals(2, request6.tx.getOutputs().size()); // We should have a change output

        SendRequest.DEFAULT_FEE_PER_KB = Transaction.REFERENCE_DEFAULT_MIN_TX_FEE;
    }

    @Test
    public void testCategory2WithChange() throws Exception {
        // Specifically target case 2 with significant change

        // Make sure TestWithWallet isnt doing anything crazy.
        assertEquals(0, wallet.getTransactions(true).size());

        Address notMyAddr = new ECKey().toAddress(params);

        // Generate a ton of small outputs
        StoredBlock block = new StoredBlock(makeSolvedTestBlock(blockStore, notMyAddr), BigInteger.ONE, 1);
        int i = 0;
        while (i <= CENT.divide(Transaction.REFERENCE_DEFAULT_MIN_TX_FEE.multiply(BigInteger.TEN)).longValue()) {
            Transaction tx = createFakeTxWithChangeAddress(params, Transaction.REFERENCE_DEFAULT_MIN_TX_FEE.multiply(BigInteger.TEN), myAddress, notMyAddr);
            tx.getInput(0).setSequenceNumber(i++); // Keep every transaction unique
            wallet.receiveFromBlock(tx, block, AbstractBlockChain.NewBlockType.BEST_CHAIN);
        }

        // The selector will choose 2 with MIN_TX_FEE fee
        SendRequest request1 = SendRequest.to(notMyAddr, CENT.add(BigInteger.ONE));
        assertTrue(wallet.completeTx(request1));
        assertEquals(Transaction.REFERENCE_DEFAULT_MIN_TX_FEE, request1.fee);
        assertEquals(request1.tx.getInputs().size(), i); // We should have spent all inputs
        assertEquals(2, request1.tx.getOutputs().size()); // and gotten change back
    }

    @Test
    public void feePerKbCategoryJumpTest() throws Exception {
        // Simple test of boundary condition on fee per kb in category fee solver

        // Make sure TestWithWallet isnt doing anything crazy.
        assertEquals(0, wallet.getTransactions(true).size());

        Address notMyAddr = new ECKey().toAddress(params);

        // Generate a ton of small outputs
        StoredBlock block = new StoredBlock(makeSolvedTestBlock(blockStore, notMyAddr), BigInteger.ONE, 1);
        Transaction tx = createFakeTx(params, Utils.COIN, myAddress);
        wallet.receiveFromBlock(tx, block, AbstractBlockChain.NewBlockType.BEST_CHAIN);
        Transaction tx2 = createFakeTx(params, CENT, myAddress);
        wallet.receiveFromBlock(tx2, block, AbstractBlockChain.NewBlockType.BEST_CHAIN);
        Transaction tx3 = createFakeTx(params, BigInteger.ONE, myAddress);
        wallet.receiveFromBlock(tx3, block, AbstractBlockChain.NewBlockType.BEST_CHAIN);

        // Create a transaction who's max size could be up to 1000 (if signatures were maximum size)
        SendRequest request1 = SendRequest.to(notMyAddr, Utils.COIN.subtract(CENT.multiply(BigInteger.valueOf(17))));
        for (int i = 0; i < 16; i++)
            request1.tx.addOutput(CENT, notMyAddr);
        request1.tx.addOutput(new TransactionOutput(params, request1.tx, CENT, new byte[16]));
        request1.fee = BigInteger.ONE;
        request1.feePerKb = BigInteger.ONE;
        // We get a category 2 using COIN+CENT
        // It spends COIN + 1(fee) and because its output is thus < CENT, we have to pay MIN_TX_FEE
        // When it tries category 1, its too large and requires COIN + 2 (fee)
        // This adds the next input, but still has a < CENT output which means it cant reach category 1
        assertTrue(wallet.completeTx(request1));
        assertEquals(Transaction.REFERENCE_DEFAULT_MIN_TX_FEE, request1.fee);
        assertEquals(2, request1.tx.getInputs().size());

        // We then add one more satoshi output to the wallet
        Transaction tx4 = createFakeTx(params, BigInteger.ONE, myAddress);
        wallet.receiveFromBlock(tx4, block, AbstractBlockChain.NewBlockType.BEST_CHAIN);

        // Create a transaction who's max size could be up to 1000 (if signatures were maximum size)
        SendRequest request2 = SendRequest.to(notMyAddr, Utils.COIN.subtract(CENT.multiply(BigInteger.valueOf(17))));
        for (int i = 0; i < 16; i++)
            request2.tx.addOutput(CENT, notMyAddr);
        request2.tx.addOutput(new TransactionOutput(params, request2.tx, CENT, new byte[16]));
        request2.feePerKb = BigInteger.ONE;
        // The process is the same as above, but now we can complete category 1 with one more input, and pay a fee of 2
        assertTrue(wallet.completeTx(request2));
        assertEquals(BigInteger.valueOf(2), request2.fee);
        assertEquals(4, request2.tx.getInputs().size());
    }

    @Test
    public void testCompleteTxWithExistingInputs() throws Exception {
        // Tests calling completeTx with a SendRequest that already has a few inputs in it
        // Make sure TestWithWallet isnt doing anything crazy.
        assertEquals(0, wallet.getTransactions(true).size());

        Address notMyAddr = new ECKey().toAddress(params);

        // Generate a few outputs to us
        StoredBlock block = new StoredBlock(makeSolvedTestBlock(blockStore, notMyAddr), BigInteger.ONE, 1);
        Transaction tx1 = createFakeTx(params, Utils.COIN, myAddress);
        wallet.receiveFromBlock(tx1, block, AbstractBlockChain.NewBlockType.BEST_CHAIN);
        Transaction tx2 = createFakeTx(params, Utils.COIN, myAddress); assertTrue(!tx1.getHash().equals(tx2.getHash()));
        wallet.receiveFromBlock(tx2, block, AbstractBlockChain.NewBlockType.BEST_CHAIN);
        Transaction tx3 = createFakeTx(params, CENT, myAddress);
        wallet.receiveFromBlock(tx3, block, AbstractBlockChain.NewBlockType.BEST_CHAIN);

        SendRequest request1 = SendRequest.to(notMyAddr, CENT);
        // If we just complete as-is, we will use one of the COIN outputs to get higher priority,
        // resulting in a change output
        assertNotNull(wallet.completeTx(request1));
        assertEquals(1, request1.tx.getInputs().size());
        assertEquals(2, request1.tx.getOutputs().size());
        assertEquals(CENT, request1.tx.getOutput(0).getValue());
        assertEquals(Utils.COIN.subtract(CENT), request1.tx.getOutput(1).getValue());

        // Now create an identical request2 and add an unsigned spend of the CENT output
        SendRequest request2 = SendRequest.to(notMyAddr, CENT);
        request2.tx.addInput(tx3.getOutput(0));
        // Now completeTx will result in one input, one output
        assertTrue(wallet.completeTx(request2));
        assertEquals(1, request2.tx.getInputs().size());
        assertEquals(1, request2.tx.getOutputs().size());
        assertEquals(CENT, request2.tx.getOutput(0).getValue());
        // Make sure it was properly signed
        request2.tx.getInput(0).getScriptSig().correctlySpends(request2.tx, 0, tx3.getOutput(0).getScriptPubKey(), true);

        // However, if there is no connected output, we will grab a COIN output anyway and add the CENT to fee
        SendRequest request3 = SendRequest.to(notMyAddr, CENT);
        request3.tx.addInput(new TransactionInput(params, request3.tx, new byte[]{}, new TransactionOutPoint(params, 0, tx3.getHash())));
        // Now completeTx will result in two inputs, two outputs and a fee of a CENT
        // Note that it is simply assumed that the inputs are correctly signed, though in fact the first is not
        assertTrue(wallet.completeTx(request3));
        assertEquals(2, request3.tx.getInputs().size());
        assertEquals(2, request3.tx.getOutputs().size());
        assertEquals(CENT, request3.tx.getOutput(0).getValue());
        assertEquals(Utils.COIN.subtract(CENT), request3.tx.getOutput(1).getValue());

        SendRequest request4 = SendRequest.to(notMyAddr, CENT);
        request4.tx.addInput(tx3.getOutput(0));
        // Now if we manually sign it, completeTx will not replace our signature
        request4.tx.signInputs(SigHash.ALL, wallet);
        byte[] scriptSig = request4.tx.getInput(0).getScriptBytes();
        assertTrue(wallet.completeTx(request4));
        assertEquals(1, request4.tx.getInputs().size());
        assertEquals(1, request4.tx.getOutputs().size());
<<<<<<< HEAD
        assertEquals(Utils.CENT, request4.tx.getOutput(0).getValue());
        //assertArrayEquals(scriptSig, request4.tx.getInput(0).getScriptBytes());
=======
        assertEquals(CENT, request4.tx.getOutput(0).getValue());
        assertArrayEquals(scriptSig, request4.tx.getInput(0).getScriptBytes());
>>>>>>> 1134572f
    }

    // There is a test for spending a coinbase transaction as it matures in BlockChainTest#coinbaseTransactionAvailability

    // Support for offline spending is tested in PeerGroupTest

    @Test
    public void exceptionsDoNotBlockAllListeners() throws Exception {
        // Check that if a wallet listener throws an exception, the others still run.
        wallet.addEventListener(new AbstractWalletEventListener() {
            @Override
            public void onCoinsReceived(Wallet wallet, Transaction tx, BigInteger prevBalance, BigInteger newBalance) {
                throw new RuntimeException("barf");
            }
        });
        final AtomicInteger flag = new AtomicInteger();
        wallet.addEventListener(new AbstractWalletEventListener() {
            @Override
            public void onCoinsReceived(Wallet wallet, Transaction tx, BigInteger prevBalance, BigInteger newBalance) {
                flag.incrementAndGet();
            }
        });

        sendMoneyToWallet(Utils.toNanoCoins(1, 0), AbstractBlockChain.NewBlockType.BEST_CHAIN);
        Threading.waitForUserCode();
        assertEquals(1, flag.get());
    }

    @Test
    public void testEmptyRandomWallet() throws Exception {
        // Add a random set of outputs
        StoredBlock block = new StoredBlock(makeSolvedTestBlock(blockStore, new ECKey().toAddress(params)), BigInteger.ONE, 1);
        Random rng = new Random();
        for (int i = 0; i < rng.nextInt(100) + 1; i++) {
            Transaction tx = createFakeTx(params, BigInteger.valueOf(rng.nextInt((int) Utils.COIN.longValue())), myAddress);
            wallet.receiveFromBlock(tx, block, AbstractBlockChain.NewBlockType.BEST_CHAIN);
        }
        SendRequest request = SendRequest.emptyWallet(new ECKey().toAddress(params));
        assertTrue(wallet.completeTx(request));
        wallet.commitTx(request.tx);
        assertEquals(BigInteger.ZERO, wallet.getBalance());
    }

    @Test
    public void testEmptyWallet() throws Exception {
        Address outputKey = new ECKey().toAddress(params);
        // Add exactly 0.01
        StoredBlock block = new StoredBlock(makeSolvedTestBlock(blockStore, outputKey), BigInteger.ONE, 1);
        Transaction tx = createFakeTx(params, CENT, myAddress);
        wallet.receiveFromBlock(tx, block, AbstractBlockChain.NewBlockType.BEST_CHAIN);
        SendRequest request = SendRequest.emptyWallet(outputKey);
        assertTrue(wallet.completeTx(request));
        wallet.commitTx(request.tx);
        assertEquals(BigInteger.ZERO, wallet.getBalance());
        assertEquals(CENT, request.tx.getOutput(0).getValue());

        // Add 1 confirmed cent and 1 unconfirmed cent. Verify only one cent is emptied because of the coin selection
        // policies that are in use by default.
        block = new StoredBlock(makeSolvedTestBlock(blockStore, outputKey), BigInteger.ONE, 1);
        tx = createFakeTx(params, CENT, myAddress);
        wallet.receiveFromBlock(tx, block, AbstractBlockChain.NewBlockType.BEST_CHAIN);
        tx = createFakeTx(params, CENT, myAddress);
        wallet.receivePending(tx, null);
        request = SendRequest.emptyWallet(outputKey);
        assertTrue(wallet.completeTx(request));
        wallet.commitTx(request.tx);
        assertEquals(BigInteger.ZERO, wallet.getBalance());
        assertEquals(CENT, request.tx.getOutput(0).getValue());

        // Add just under 0.01
        StoredBlock block2 = new StoredBlock(block.getHeader().createNextBlock(outputKey), BigInteger.ONE, 2);
        tx = createFakeTx(params, CENT.subtract(BigInteger.ONE), myAddress);
        wallet.receiveFromBlock(tx, block2, AbstractBlockChain.NewBlockType.BEST_CHAIN);
        request = SendRequest.emptyWallet(outputKey);
        assertTrue(wallet.completeTx(request));
        wallet.commitTx(request.tx);
        assertEquals(BigInteger.ZERO, wallet.getBalance());
        assertEquals(CENT.subtract(BigInteger.ONE).subtract(Transaction.REFERENCE_DEFAULT_MIN_TX_FEE), request.tx.getOutput(0).getValue());

        // Add an unsendable value
        StoredBlock block3 = new StoredBlock(block2.getHeader().createNextBlock(outputKey), BigInteger.ONE, 3);
        BigInteger outputValue = Transaction.MIN_NONDUST_OUTPUT.add(Transaction.REFERENCE_DEFAULT_MIN_TX_FEE).subtract(BigInteger.ONE);
        tx = createFakeTx(params, outputValue, myAddress);
        wallet.receiveFromBlock(tx, block3, AbstractBlockChain.NewBlockType.BEST_CHAIN);
        request = SendRequest.emptyWallet(outputKey);
        assertFalse(wallet.completeTx(request));
        request.ensureMinRequiredFee = false;
        assertTrue(wallet.completeTx(request));
        wallet.commitTx(request.tx);
        assertEquals(BigInteger.ZERO, wallet.getBalance());
        assertEquals(outputValue, request.tx.getOutput(0).getValue());
    }

    @Test
    public void keyRotation() throws Exception {
        // Watch out for wallet-initiated broadcasts.
        MockTransactionBroadcaster broadcaster = new MockTransactionBroadcaster(wallet);
        wallet.setTransactionBroadcaster(broadcaster);
        wallet.setKeyRotationEnabled(true);
        // Send three cents to two different keys, then add a key and mark the initial keys as compromised.
        ECKey key1 = new ECKey();
        ECKey key2 = new ECKey();
        wallet.addKey(key1);
        wallet.addKey(key2);
        sendMoneyToWallet(wallet, CENT, key1.toAddress(params), AbstractBlockChain.NewBlockType.BEST_CHAIN);
        sendMoneyToWallet(wallet, CENT, key2.toAddress(params), AbstractBlockChain.NewBlockType.BEST_CHAIN);
        sendMoneyToWallet(wallet, CENT, key2.toAddress(params), AbstractBlockChain.NewBlockType.BEST_CHAIN);
        Utils.rollMockClock(86400);
        Date compromiseTime = Utils.now();
        assertEquals(0, broadcaster.broadcasts.size());
        assertFalse(wallet.isKeyRotating(key1));

        // Rotate the wallet.
        ECKey key3 = new ECKey();
        wallet.addKey(key3);
        // We see a broadcast triggered by setting the rotation time.
        wallet.setKeyRotationTime(compromiseTime);
        assertTrue(wallet.isKeyRotating(key1));
        Transaction tx = broadcaster.broadcasts.take();
        final BigInteger THREE_CENTS = CENT.add(CENT).add(CENT);
        assertEquals(THREE_CENTS, tx.getValueSentFromMe(wallet));
        assertEquals(THREE_CENTS.subtract(Transaction.REFERENCE_DEFAULT_MIN_TX_FEE), tx.getValueSentToMe(wallet));
        // TX is a raw pay to pubkey.
        assertArrayEquals(key3.getPubKey(), tx.getOutput(0).getScriptPubKey().getPubKey());
        assertEquals(3, tx.getInputs().size());
        // It confirms.
        sendMoneyToWallet(tx, AbstractBlockChain.NewBlockType.BEST_CHAIN);

        // Now receive some more money to key3 (secure) via a new block and check that nothing happens.
        sendMoneyToWallet(wallet, CENT, key3.toAddress(params), AbstractBlockChain.NewBlockType.BEST_CHAIN);
        assertTrue(broadcaster.broadcasts.isEmpty());

        // Receive money via a new block on key1 and ensure it's immediately moved.
        sendMoneyToWallet(wallet, CENT, key1.toAddress(params), AbstractBlockChain.NewBlockType.BEST_CHAIN);
        tx = broadcaster.broadcasts.take();
        assertArrayEquals(key3.getPubKey(), tx.getOutput(0).getScriptPubKey().getPubKey());
        assertEquals(1, tx.getInputs().size());
        assertEquals(1, tx.getOutputs().size());
        assertEquals(CENT.subtract(Transaction.REFERENCE_DEFAULT_MIN_TX_FEE), tx.getOutput(0).getValue());

        assertEquals(Transaction.Purpose.KEY_ROTATION, tx.getPurpose());

        // We don't attempt to race an attacker against unconfirmed transactions.

        // Now round-trip the wallet and check the protobufs are storing the data correctly.
        Protos.Wallet protos = new WalletProtobufSerializer().walletToProto(wallet);
        wallet = new Wallet(params);
        new WalletProtobufSerializer().readWallet(protos, wallet);

        tx = wallet.getTransaction(tx.getHash());
        assertEquals(Transaction.Purpose.KEY_ROTATION, tx.getPurpose());
        // Have to divide here to avoid mismatch due to second-level precision in serialisation.
        assertEquals(compromiseTime.getTime() / 1000, wallet.getKeyRotationTime().getTime() / 1000);

        // Make a normal spend and check it's all ok.
        final Address address = new ECKey().toAddress(params);
        wallet.sendCoins(broadcaster, address, wallet.getBalance());
        tx = broadcaster.broadcasts.take();
        assertArrayEquals(address.getHash160(), tx.getOutput(0).getScriptPubKey().getPubKeyHash());
        // We have to race here because we're checking for the ABSENCE of a broadcast, and if there were to be one,
        // it'd be happening in parallel.
        assertEquals(null, broadcaster.broadcasts.poll(1, TimeUnit.SECONDS));
    }

    @Test
    public void fragmentedReKeying() throws Exception {
        // Send lots of small coins and check the fee is correct.
        ECKey key = new ECKey();
        wallet.addKey(key);
        Address address = key.toAddress(params);
        Utils.rollMockClock(86400);
        for (int i = 0; i < 800; i++) {
            sendMoneyToWallet(wallet, Utils.CENT, address, AbstractBlockChain.NewBlockType.BEST_CHAIN);
        }

        MockTransactionBroadcaster broadcaster = new MockTransactionBroadcaster(wallet);
        wallet.setTransactionBroadcaster(broadcaster);
        wallet.setKeyRotationEnabled(true);

        Date compromise = Utils.now();
        Utils.rollMockClock(86400);
        wallet.addKey(new ECKey());
        wallet.setKeyRotationTime(compromise);

        Transaction tx = broadcaster.broadcasts.take();
        final BigInteger valueSentToMe = tx.getValueSentToMe(wallet);
        BigInteger fee = tx.getValueSentFromMe(wallet).subtract(valueSentToMe);
        assertEquals(BigInteger.valueOf(900000), fee);
        assertEquals(KeyTimeCoinSelector.MAX_SIMULTANEOUS_INPUTS, tx.getInputs().size());
        assertEquals(BigInteger.valueOf(599100000), valueSentToMe);

        tx = broadcaster.broadcasts.take();
        assertNotNull(tx);
        assertEquals(200, tx.getInputs().size());
    }
}<|MERGE_RESOLUTION|>--- conflicted
+++ resolved
@@ -1835,13 +1835,9 @@
         assertTrue(wallet.completeTx(request4));
         assertEquals(1, request4.tx.getInputs().size());
         assertEquals(1, request4.tx.getOutputs().size());
-<<<<<<< HEAD
+
         assertEquals(Utils.CENT, request4.tx.getOutput(0).getValue());
         //assertArrayEquals(scriptSig, request4.tx.getInput(0).getScriptBytes());
-=======
-        assertEquals(CENT, request4.tx.getOutput(0).getValue());
-        assertArrayEquals(scriptSig, request4.tx.getInput(0).getScriptBytes());
->>>>>>> 1134572f
     }
 
     // There is a test for spending a coinbase transaction as it matures in BlockChainTest#coinbaseTransactionAvailability
