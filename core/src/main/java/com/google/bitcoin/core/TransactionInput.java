/**
 * Copyright 2011 Google Inc.
 *
 * Licensed under the Apache License, Version 2.0 (the "License");
 * you may not use this file except in compliance with the License.
 * You may obtain a copy of the License at
 *
 *    http://www.apache.org/licenses/LICENSE-2.0
 *
 * Unless required by applicable law or agreed to in writing, software
 * distributed under the License is distributed on an "AS IS" BASIS,
 * WITHOUT WARRANTIES OR CONDITIONS OF ANY KIND, either express or implied.
 * See the License for the specific language governing permissions and
 * limitations under the License.
 */

package com.google.bitcoin.core;

import com.google.bitcoin.script.Script;
import com.google.common.base.Preconditions;

import java.io.IOException;
import java.io.ObjectOutputStream;
import java.io.OutputStream;
import java.io.Serializable;
import java.util.Map;

import com.google.bitcoin.IsMultiBitClass;

import static com.google.common.base.Preconditions.checkElementIndex;
import static com.google.common.base.Preconditions.checkNotNull;

/**
 * A transfer of coins from one address to another creates a transaction in which the outputs
 * can be claimed by the recipient in the input of another transaction. You can imagine a
 * transaction as being a module which is wired up to others, the inputs of one have to be wired
 * to the outputs of another. The exceptions are coinbase transactions, which create new coins.
 */
public class TransactionInput extends ChildMessage implements Serializable, IsMultiBitClass {
    public static final long NO_SEQUENCE = 0xFFFFFFFFL;
    public static final long NO_SEQUENCE_ALTERNATIVE = -1L;
    private static final long serialVersionUID = 2;
    public static final byte[] EMPTY_ARRAY = new byte[0];

    // Allows for altering transactions after they were broadcast. Tx replacement is currently disabled in the C++
    // client so this is always the UINT_MAX.
    // TODO: Document this in more detail and build features that use it.
    private long sequence;
    // Data needed to connect to the output of the transaction we're gathering coins from.
    private TransactionOutPoint outpoint;
    // The "script bytes" might not actually be a script. In coinbase transactions where new coins are minted there
    // is no input transaction, so instead the scriptBytes contains some extra stuff (like a rollover nonce) that we
    // don't care about much. The bytes are turned into a Script object (cached below) on demand via a getter.
    private byte[] scriptBytes;
    // The Script object obtained from parsing scriptBytes. Only filled in on demand and if the transaction is not
    // coinbase.
    transient private Script scriptSig;
    // A pointer to the transaction that owns this input.
    private Transaction parentTransaction;

    /**
     * Creates an input that connects to nothing - used only in creation of coinbase transactions.
     */
    public TransactionInput(NetworkParameters params, Transaction parentTransaction, byte[] scriptBytes) {
        super(params);
        this.scriptBytes = scriptBytes;
        this.outpoint = new TransactionOutPoint(params, NO_SEQUENCE, (Transaction)null);
        this.sequence = NO_SEQUENCE;
        this.parentTransaction = parentTransaction;
        length = 40 + (scriptBytes == null ? 1 : VarInt.sizeOf(scriptBytes.length) + scriptBytes.length);
    }

    public TransactionInput(NetworkParameters params, Transaction parentTransaction,
            byte[] scriptBytes,
            TransactionOutPoint outpoint) {
        super(params);
        this.scriptBytes = scriptBytes;
        this.outpoint = outpoint;
        this.sequence = NO_SEQUENCE;
        this.parentTransaction = parentTransaction;

        length = 40 + (scriptBytes == null ? 1 : VarInt.sizeOf(scriptBytes.length) + scriptBytes.length);
    }

    /**
     * Creates an UNSIGNED input that links to the given output
     */
    TransactionInput(NetworkParameters params, Transaction parentTransaction, TransactionOutput output) {
        super(params);
        long outputIndex = output.getIndex();
        outpoint = new TransactionOutPoint(params, outputIndex, output.parentTransaction);
        scriptBytes = EMPTY_ARRAY;
        sequence = NO_SEQUENCE;
        this.parentTransaction = parentTransaction;

        length = 41;
    }

    /**
     * Deserializes an input message. This is usually part of a transaction message.
     */
    public TransactionInput(NetworkParameters params, Transaction parentTransaction,
                            byte[] payload, int offset) throws ProtocolException {
        super(params, payload, offset);
        this.parentTransaction = parentTransaction;
    }

    /**
     * Deserializes an input message. This is usually part of a transaction message.
     * @param params NetworkParameters object.
     * @param msg Bitcoin protocol formatted byte array containing message content.
     * @param offset The location of the first msg byte within the array.
     * @param parseLazy Whether to perform a full parse immediately or delay until a read is requested.
     * @param parseRetain Whether to retain the backing byte array for quick reserialization.  
     * If true and the backing byte array is invalidated due to modification of a field then 
     * the cached bytes may be repopulated and retained if the message is serialized again in the future.
     * as the length will be provided as part of the header.  If unknown then set to Message.UNKNOWN_LENGTH
     * @throws ProtocolException
     */
    public TransactionInput(NetworkParameters params, Transaction parentTransaction, byte[] msg, int offset,
                            boolean parseLazy, boolean parseRetain)
            throws ProtocolException {
        super(params, msg, offset, parentTransaction, parseLazy, parseRetain, UNKNOWN_LENGTH);
        this.parentTransaction = parentTransaction;
    }

    protected void parseLite() throws ProtocolException {
        int curs = cursor;
        int scriptLen = (int) readVarInt(36);
        length = cursor - offset + scriptLen + 4;
        cursor = curs;
    }

    void parse() throws ProtocolException {
        outpoint = new TransactionOutPoint(params, bytes, cursor, this, parseLazy, parseRetain);
        cursor += outpoint.getMessageSize();
        int scriptLen = (int) readVarInt();
        scriptBytes = readBytes(scriptLen);
        sequence = readUint32();
    }

    @Override
    protected void bitcoinSerializeToStream(OutputStream stream) throws IOException {
        outpoint.bitcoinSerialize(stream);
        stream.write(new VarInt(scriptBytes.length).encode());
        stream.write(scriptBytes);
        Utils.uint32ToByteStreamLE(sequence, stream);
    }

    /**
     * Coinbase transactions have special inputs with hashes of zero. If this is such an input, returns true.
     */
    public boolean isCoinBase() {
        maybeParse();
        return outpoint.getHash().equals(Sha256Hash.ZERO_HASH) &&
<<<<<<< HEAD
                (outpoint.getIndex() == NO_SEQUENCE || outpoint.getIndex() == NO_SEQUENCE_ALTERNATIVE);
=======
                (outpoint.getIndex() & 0xFFFFFFFFL) == 0xFFFFFFFFL;  // -1 but all is serialized to the wire as unsigned int.
>>>>>>> 4a480829
    }

    /**
     * Returns the script that is fed to the referenced output (scriptPubKey) script in order to satisfy it: usually
     * contains signatures and maybe keys, but can contain arbitrary data if the output script accepts it.
     */
    public Script getScriptSig() throws ScriptException {
        // Transactions that generate new coins don't actually have a script. Instead this
        // parameter is overloaded to be something totally different.
        if (scriptSig == null) {
            maybeParse();
            scriptSig = new Script(Preconditions.checkNotNull(scriptBytes));
        }
        return scriptSig;
    }

    /** Set the given program as the scriptSig that is supposed to satisfy the connected output script. */
    public void setScriptSig(Script scriptSig) {
        this.scriptSig = checkNotNull(scriptSig);
        // TODO: This should all be cleaned up so we have a consistent internal representation.
        setScriptBytes(scriptSig.getProgram());
    }

    /**
     * Convenience method that returns the from address of this input by parsing the scriptSig. The concept of a
     * "from address" is not well defined in Bitcoin and you should not assume that senders of a transaction can
     * actually receive coins on the same address they used to sign (e.g. this is not true for shared wallets).
     */
    @Deprecated
    public Address getFromAddress() throws ScriptException {
        if (isCoinBase()) {
            throw new ScriptException(
                    "This is a coinbase transaction which generates new coins. It does not have a from address.");
        }
        return getScriptSig().getFromAddress(params);
    }

    /**
     * Sequence numbers allow participants in a multi-party transaction signing protocol to create new versions of the
     * transaction independently of each other. Newer versions of a transaction can replace an existing version that's
     * in nodes memory pools if the existing version is time locked. See the Contracts page on the Bitcoin wiki for
     * examples of how you can use this feature to build contract protocols. Note that as of 2012 the tx replacement
     * feature is disabled so sequence numbers are unusable.
     */
    public long getSequenceNumber() {
        maybeParse();
        return sequence;
    }

    /**
     * Sequence numbers allow participants in a multi-party transaction signing protocol to create new versions of the
     * transaction independently of each other. Newer versions of a transaction can replace an existing version that's
     * in nodes memory pools if the existing version is time locked. See the Contracts page on the Bitcoin wiki for
     * examples of how you can use this feature to build contract protocols. Note that as of 2012 the tx replacement
     * feature is disabled so sequence numbers are unusable.
     */
    public void setSequenceNumber(long sequence) {
        unCache();
        this.sequence = sequence;
    }

    /**
     * @return The previous output transaction reference, as an OutPoint structure.  This contains the 
     * data needed to connect to the output of the transaction we're gathering coins from.
     */
    public TransactionOutPoint getOutpoint() {
        maybeParse();
        return outpoint;
    }

    /**
     * The "script bytes" might not actually be a script. In coinbase transactions where new coins are minted there
     * is no input transaction, so instead the scriptBytes contains some extra stuff (like a rollover nonce) that we
     * don't care about much. The bytes are turned into a Script object (cached below) on demand via a getter.
     * @return the scriptBytes
     */
    public byte[] getScriptBytes() {
        maybeParse();
        return scriptBytes;
    }

    /**
     * @param scriptBytes the scriptBytes to set
     */
    void setScriptBytes(byte[] scriptBytes) {
        unCache();
        this.scriptSig = null;
        int oldLength = length;
        this.scriptBytes = scriptBytes;
        // 40 = previous_outpoint (36) + sequence (4)
        int newLength = 40 + (scriptBytes == null ? 1 : VarInt.sizeOf(scriptBytes.length) + scriptBytes.length);
        adjustLength(newLength - oldLength);
    }

    /**
     * @return The Transaction that owns this input.
     */
    public Transaction getParentTransaction() {
        return parentTransaction;
    }

    /**
     * Returns a human readable debug string.
     */
    public String toString() {
        if (isCoinBase())
            return "TxIn: COINBASE";
        try {
            return "TxIn from tx " + outpoint + " (pubkey: " + Utils.bytesToHexString(getScriptSig().getPubKey()) +
                    ") script:" +
                    getScriptSig().toString();
        } catch (ScriptException e) {
            throw new RuntimeException(e);
        }
    }

    public enum ConnectionResult {
        NO_SUCH_TX,
        ALREADY_SPENT,
        SUCCESS
    }

    // TODO: Clean all this up once TransactionOutPoint disappears.

    /**
     * Locates the referenced output from the given pool of transactions.
     *
     * @return The TransactionOutput or null if the transactions map doesn't contain the referenced tx.
     */
    TransactionOutput getConnectedOutput(Map<Sha256Hash, Transaction> transactions) {
        Transaction tx = transactions.get(outpoint.getHash());
        if (tx == null)
            return null;
        TransactionOutput out = tx.getOutputs().get((int) outpoint.getIndex());
        return out;
    }

    public enum ConnectMode {
        DISCONNECT_ON_CONFLICT,
        ABORT_ON_CONFLICT
    }

    /**
     * Connects this input to the relevant output of the referenced transaction if it's in the given map.
     * Connecting means updating the internal pointers and spent flags. If the mode is to ABORT_ON_CONFLICT then
     * the spent output won't be changed, but the outpoint.fromTx pointer will still be updated.
     *
     * @param transactions Map of txhash->transaction.
     * @param mode   Whether to abort if there's a pre-existing connection or not.
     * @return NO_SUCH_TX if the prevtx wasn't found, ALREADY_SPENT if there was a conflict, SUCCESS if not.
     */
    public ConnectionResult connect(Map<Sha256Hash, Transaction> transactions, ConnectMode mode) {
        Transaction tx = transactions.get(outpoint.getHash());
        if (tx == null) {
            return TransactionInput.ConnectionResult.NO_SUCH_TX;
        }
        return connect(tx, mode);
    }

    /**
     * Connects this input to the relevant output of the referenced transaction.
     * Connecting means updating the internal pointers and spent flags. If the mode is to ABORT_ON_CONFLICT then
     * the spent output won't be changed, but the outpoint.fromTx pointer will still be updated.
     *
     * @param transaction The transaction to try.
     * @param mode   Whether to abort if there's a pre-existing connection or not.
     * @return NO_SUCH_TX if transaction is not the prevtx, ALREADY_SPENT if there was a conflict, SUCCESS if not.
     */
    public ConnectionResult connect(Transaction transaction, ConnectMode mode) {
        if (!transaction.getHash().equals(outpoint.getHash()))
            return ConnectionResult.NO_SUCH_TX;
        checkElementIndex((int) outpoint.getIndex(), transaction.getOutputs().size(), "Corrupt transaction");
        TransactionOutput out = transaction.getOutput((int) outpoint.getIndex());
        if (!out.isAvailableForSpending()) {
            if (out.parentTransaction.equals(outpoint.fromTx)) {
                // Already connected.
                return ConnectionResult.SUCCESS;
            } else if (mode == ConnectMode.DISCONNECT_ON_CONFLICT) {
                out.markAsUnspent();
            } else if (mode == ConnectMode.ABORT_ON_CONFLICT) {
                outpoint.fromTx = checkNotNull(out.parentTransaction);
                return TransactionInput.ConnectionResult.ALREADY_SPENT;
            }
        }
        connect(out);
        return TransactionInput.ConnectionResult.SUCCESS;
    }

    /** Internal use only: connects this TransactionInput to the given output (updates pointers and spent flags) */
    public void connect(TransactionOutput out) {
        outpoint.fromTx = checkNotNull(out.parentTransaction);
        out.markAsSpent(this);
    }

    /**
     * If this input is connected, check the output is connected back to this input and release it if so, making
     * it spendable once again.
     *
     * @return true if the disconnection took place, false if it was not connected.
     */
    public boolean disconnect() {
        if (outpoint.fromTx == null) return false;
        TransactionOutput output = outpoint.fromTx.getOutput((int) outpoint.getIndex());
        if (output.getSpentBy() == this) {
            output.markAsUnspent();
            outpoint.fromTx = null;
            return true;
        } else {
            return false;
        }
    }

    /**
     * Ensure object is fully parsed before invoking java serialization.  The backing byte array
     * is transient so if the object has parseLazy = true and hasn't invoked checkParse yet
     * then data will be lost during serialization.
     */
    private void writeObject(ObjectOutputStream out) throws IOException {
        maybeParse();
        out.defaultWriteObject();
    }

    /**
     * @return true if this transaction's sequence number is set (ie it may be a part of a time-locked transaction)
     */
    public boolean hasSequence() {
        return (sequence != NO_SEQUENCE && sequence != NO_SEQUENCE_ALTERNATIVE);
    }

    /**
     * For a connected transaction, runs the script against the connected pubkey and verifies they are correct.
     * @throws ScriptException if the script did not verify.
     * @throws VerificationException If the outpoint doesn't match the given output.
     */
    public void verify() throws VerificationException {
        final Transaction fromTx = getOutpoint().fromTx;
        long spendingIndex = getOutpoint().getIndex();
        checkNotNull(fromTx, "Not connected");
        final TransactionOutput output = fromTx.getOutput((int) spendingIndex);
        verify(output);
    }

    /**
     * Verifies that this input can spend the given output. Note that this input must be a part of a transaction.
     * Also note that the consistency of the outpoint will be checked, even if this input has not been connected.
     *
     * @param output the output that this input is supposed to spend.
     * @throws ScriptException If the script doesn't verify.
     * @throws VerificationException If the outpoint doesn't match the given output.
     */
    public void verify(TransactionOutput output) throws VerificationException {
        if (!getOutpoint().getHash().equals(output.parentTransaction.getHash()))
            throw new VerificationException("This input does not refer to the tx containing the output.");
        if (getOutpoint().getIndex() != output.getIndex())
            throw new VerificationException("This input refers to a different output on the given tx.");
        Script pubKey = output.getScriptPubKey();
        int myIndex = parentTransaction.getInputs().indexOf(this);
        getScriptSig().correctlySpends(parentTransaction, myIndex, pubKey, true);
    }

    /**
     * Returns the connected output, assuming the input was connected with
     * {@link TransactionInput#connect(TransactionOutput)} or variants at some point. If it wasn't connected, then
     * this method returns null.
     */
    public TransactionOutput getConnectedOutput() {
        return getOutpoint().getConnectedOutput();
    }
}<|MERGE_RESOLUTION|>--- conflicted
+++ resolved
@@ -153,11 +153,7 @@
     public boolean isCoinBase() {
         maybeParse();
         return outpoint.getHash().equals(Sha256Hash.ZERO_HASH) &&
-<<<<<<< HEAD
-                (outpoint.getIndex() == NO_SEQUENCE || outpoint.getIndex() == NO_SEQUENCE_ALTERNATIVE);
-=======
                 (outpoint.getIndex() & 0xFFFFFFFFL) == 0xFFFFFFFFL;  // -1 but all is serialized to the wire as unsigned int.
->>>>>>> 4a480829
     }
 
     /**
