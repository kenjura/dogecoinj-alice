--- conflicted
+++ resolved
@@ -21,25 +21,43 @@
 import static com.google.common.base.Preconditions.checkNotNull;
 import static com.google.common.base.Preconditions.checkState;
 
-import java.io.*;
-import java.math.*;
-import java.util.*;
+import java.io.BufferedInputStream;
+import java.io.File;
+import java.io.FileInputStream;
+import java.io.FileOutputStream;
+import java.io.IOException;
+import java.io.InputStream;
+import java.io.ObjectInputStream;
+import java.io.OutputStream;
+import java.io.Serializable;
+import java.math.BigInteger;
+import java.util.ArrayList;
+import java.util.Arrays;
+import java.util.Collection;
+import java.util.Collections;
+import java.util.Comparator;
+import java.util.Date;
+import java.util.EnumSet;
+import java.util.HashMap;
+import java.util.HashSet;
+import java.util.Iterator;
+import java.util.LinkedList;
+import java.util.List;
+import java.util.Map;
 import java.util.Map.Entry;
+import java.util.Set;
 import java.util.concurrent.CopyOnWriteArrayList;
 import java.util.concurrent.locks.ReentrantLock;
 
 import org.bitcoinj.wallet.Protos.Wallet.EncryptionType;
-import com.google.bitcoin.IsMultiBitClass;
+import org.multibit.store.MultiBitWalletExtension;
 import org.multibit.store.MultiBitWalletProtobufSerializer;
 import org.multibit.store.MultiBitWalletVersion;
-<<<<<<< HEAD
-import org.multibit.store.MultiBitWalletExtension;
 import org.slf4j.Logger;
 import org.slf4j.LoggerFactory;
-=======
->>>>>>> fd32389b
 import org.spongycastle.crypto.params.KeyParameter;
 
+import com.google.bitcoin.IsMultiBitClass;
 import com.google.bitcoin.core.TransactionConfidence.ConfidenceType;
 import com.google.bitcoin.core.WalletTransaction.Pool;
 import com.google.bitcoin.crypto.KeyCrypter;
@@ -54,25 +72,6 @@
 import com.google.common.collect.Lists;
 import com.google.common.collect.Multimap;
 import com.google.common.util.concurrent.ListenableFuture;
-
-<<<<<<< HEAD
-=======
-import org.slf4j.Logger;
-import org.slf4j.LoggerFactory;
-
-import java.io.*;
-import java.math.BigInteger;
-import java.util.*;
-import java.util.Map.Entry;
-import java.util.concurrent.CopyOnWriteArrayList;
->>>>>>> fd32389b
-import java.util.concurrent.DelayQueue;
-import java.util.concurrent.Delayed;
-import java.util.concurrent.TimeUnit;
-
-import static com.google.bitcoin.core.Utils.bitcoinValueToFriendlyString;
-import static com.google.common.base.Preconditions.*;
-
 import com.google.common.util.concurrent.SettableFuture;
 
 
@@ -286,13 +285,10 @@
      * A description for the wallet.
      */
     String description;
-<<<<<<< HEAD
 
     // Stores objects that know how to serialize/unserialize themselves to byte streams and whether they're mandatory
     // or not. The string key comes from the extension itself.
     private final HashMap<String, WalletExtension> extensions;
-=======
->>>>>>> fd32389b
 
     /**
      * Creates a new, empty wallet with no keys and no transactions. If you want to restore a wallet from disk instead,
@@ -373,7 +369,6 @@
             lock.unlock();
         }
     }
-<<<<<<< HEAD
 
     /**
      * Removes the given key from the keychain. Be very careful with this - losing a private key <b>destroys the
@@ -389,8 +384,6 @@
         }
     }
 
-=======
->>>>>>> fd32389b
     /**
      * Returns a snapshot of the keychain. This view is live.
      */
@@ -402,10 +395,7 @@
             lock.unlock();
         }
     }
-<<<<<<< HEAD
-
-=======
->>>>>>> fd32389b
+
     /**
      * Returns the number of keys in the keychain.
      */
@@ -795,25 +785,9 @@
         BigInteger valueSentToMe = tx.getValueSentToMe(this);
         BigInteger valueDifference = valueSentToMe.subtract(valueSentFromMe);
 
-<<<<<<< HEAD
         log.info("Received tx {} for {} BTC: {} in block {}", new Object[]{sideChain ? "on a side chain" : "",
                 bitcoinValueToFriendlyString(valueDifference), tx.getHashAsString(),
                 block != null ? block.getHeader().getHash() : "(unit test)"});
-=======
-        if (!reorg) {
-            log.info("Received tx {} for {} BTC: {}", new Object[]{sideChain ? "on a side chain" : "",
-                    bitcoinValueToFriendlyString(valueDifference), tx.getHashAsString()});
-        }
-        
-        // If the transaction is already in our spent or unspent or there is no money in it it is probably
-        // due to a block replay so we do not want to do anything with it.
-        boolean alreadyHaveIt = spent.containsKey(tx.getHash()) || unspent.containsKey(tx.getHash());
-        boolean noMoneyInItAndNotMine = BigInteger.ZERO.equals(valueSentFromMe) && BigInteger.ZERO.equals(valueSentToMe) && !tx.isMine(this);
-        if (bestChain && (alreadyHaveIt || noMoneyInItAndNotMine)) {
-            log.info("Already have tx " + tx.getHash() + " in spent/ unspent or there is no money in it and it is not mine so ignoring");
-            return;
-        }
->>>>>>> fd32389b
 
         onWalletChangedSuppressions++;
 
@@ -1180,9 +1154,6 @@
         tx.verify();
         lock.lock();
         try {
-            if (tx == null) {
-                throw new IllegalArgumentException("tx cannot be null");
-            }
             checkArgument(!pending.containsKey(tx.getHash()), "commitTx called on the same transaction twice");
             log.info("commitTx of {}", tx.getHashAsString());
             BigInteger balance = getBalance();
@@ -1292,19 +1263,9 @@
             break;
         case DEAD:
             dead.put(tx.getHash(), tx);
-<<<<<<< HEAD
             break;
         case PENDING_INACTIVE:
             pending.put(tx.getHash(), tx);
-=======
-            break;
-        case INACTIVE:
-            inactive.put(tx.getHash(), tx);
-            break;
-        case PENDING_INACTIVE:
-            pending.put(tx.getHash(), tx);
-            inactive.put(tx.getHash(), tx);
->>>>>>> fd32389b
             break;
         default:
             throw new RuntimeException("Unknown wallet transaction type " + pool);
@@ -2519,19 +2480,11 @@
                 unspent.clear();
                 spent.clear();
                 pending.clear();
-<<<<<<< HEAD
-=======
-                inactive.clear();
->>>>>>> fd32389b
                 dead.clear();
             } else {
                 removeEntriesAfterDate(unspent, fromDate);
                 removeEntriesAfterDate(spent, fromDate);
                 removeEntriesAfterDate(pending, fromDate);
-<<<<<<< HEAD
-=======
-                removeEntriesAfterDate(inactive, fromDate);
->>>>>>> fd32389b
                 removeEntriesAfterDate(dead, fromDate);
             }
         } finally {
@@ -2627,13 +2580,10 @@
 
             // The wallet is now encrypted.
             this.keyCrypter = keyCrypter;
-<<<<<<< HEAD
             
             // Add a MultiBitWalletExtension to protect the wallet from being loaded by earlier MultiBits.
             MultiBitWalletExtension multibitWalletExtension = new MultiBitWalletExtension();
             extensions.put(multibitWalletExtension.getWalletExtensionID(), multibitWalletExtension);
-=======
->>>>>>> fd32389b
         } finally {
             lock.unlock();
         }
@@ -2673,12 +2623,9 @@
 
             // The wallet is now unencrypted.
             keyCrypter = null;
-<<<<<<< HEAD
             
             // Clear the MultBit wallet extension so that earlier MultiBits can load it.
             extensions.remove(MultiBitWalletProtobufSerializer.ORG_MULTIBIT_WALLET_PROTECT_2);
-=======
->>>>>>> fd32389b
         } finally {
             lock.unlock();
         }
