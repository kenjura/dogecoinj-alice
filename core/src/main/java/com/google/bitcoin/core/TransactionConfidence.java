/*
 * Copyright 2011 Google Inc.
 *
 * Licensed under the Apache License, Version 2.0 (the "License");
 * you may not use this file except in compliance with the License.
 * You may obtain a copy of the License at
 *
 *    http://www.apache.org/licenses/LICENSE-2.0
 *
 * Unless required by applicable law or agreed to in writing, software
 * distributed under the License is distributed on an "AS IS" BASIS,
 * WITHOUT WARRANTIES OR CONDITIONS OF ANY KIND, either express or implied.
 * See the License for the specific language governing permissions and
 * limitations under the License.
 */

package com.google.bitcoin.core;

import com.google.bitcoin.utils.Threading;
import com.google.common.base.Preconditions;
import com.google.common.util.concurrent.ListenableFuture;
import com.google.common.util.concurrent.SettableFuture;

import java.io.Serializable;
import java.math.BigInteger;
import java.util.ListIterator;
import java.util.concurrent.CopyOnWriteArrayList;

import org.slf4j.Logger;
import org.slf4j.LoggerFactory;

import com.google.bitcoin.IsMultiBitClass;

/**
 * <p>A TransactionConfidence object tracks data you can use to make a confidence decision about a transaction.
 * It also contains some pre-canned rules for common scenarios: if you aren't really sure what level of confidence
 * you need, these should prove useful. You can get a confidence object using {@link Transaction#getConfidence()}.
 * They cannot be constructed directly.</p>
 *
 * <p>Confidence in a transaction can come in multiple ways:</p>
 *
 * <ul>
 * <li>Because you created it yourself and only you have the necessary keys.</li>
 * <li>Receiving it from a fully validating peer you know is trustworthy, for instance, because it's run by yourself.</li>
 * <li>Receiving it from a peer on the network you randomly chose. If your network connection is not being
 *     intercepted, you have a pretty good chance of connecting to a node that is following the rules.</li>
 * <li>Receiving it from multiple peers on the network. If your network connection is not being intercepted,
 *     hearing about a transaction from multiple peers indicates the network has accepted the transaction and
 *     thus miners likely have too (miners have the final say in whether a transaction becomes valid or not).</li>
 * <li>Seeing the transaction appear appear in a block on the main chain. Your confidence increases as the transaction
 *     becomes further buried under work. Work can be measured either in blocks (roughly, units of time), or
 *     amount of work done.</li>
 * </ul>
 *
 * <p>Alternatively, you may know that the transaction is "dead", that is, one or more of its inputs have
 * been double spent and will never confirm unless there is another re-org.</p>
 *
 * <p>TransactionConfidence is updated via the {@link com.google.bitcoin.core.TransactionConfidence#notifyWorkDone(Block)}
 * method to ensure the block depth and work done are up to date.</p>
 * To make a copy that won't be changed, use {@link com.google.bitcoin.core.TransactionConfidence#duplicate()}.
 */
public class TransactionConfidence implements Serializable, IsMultiBitClass {
    private static final long serialVersionUID = 4577920141400556444L;

    private static final Logger log = LoggerFactory.getLogger(TransactionConfidence.class);

    /**
     * The peers that have announced the transaction to us. Network nodes don't have stable identities, so we use
     * IP address as an approximation. It's obviously vulnerable to being gamed if we allow arbitrary people to connect
     * to us, so only peers we explicitly connected to should go here.
     */
    private CopyOnWriteArrayList<PeerAddress> broadcastBy;
    
    private int broadcastByCount;

    /** The Transaction that this confidence object is associated with. */
    private final Transaction transaction;
    // Lazily created listeners array.
    private transient CopyOnWriteArrayList<Listener> listeners;

    // The depth of the transaction on the best chain in blocks. An unconfirmed block has depth 0.
    private int depth;
    // The cumulative work done for the blocks that bury this transaction.
    private BigInteger workDone = BigInteger.ZERO;

    /** Describes the state of the transaction in general terms. Properties can be read to learn specifics. */
    public enum ConfidenceType {
        /** If BUILDING, then the transaction is included in the best chain and your confidence in it is increasing. */
        BUILDING(1),

        /**
         * If PENDING, then the transaction is unconfirmed and should be included shortly, as long as it is being
         * announced and is considered valid by the network. A pending transaction will be announced if the containing
         * wallet has been attached to a live {@link PeerGroup} using {@link PeerGroup#addWallet(Wallet)}.
         * You can estimate how likely the transaction is to be included by connecting to a bunch of nodes then measuring
         * how many announce it, using {@link com.google.bitcoin.core.TransactionConfidence#numBroadcastPeers()}.
         * Or if you saw it from a trusted peer, you can assume it's valid and will get mined sooner or later as well.
         */
        PENDING(2),

        /**
         * If DEAD, then it means the transaction won't confirm unless there is another re-org,
         * because some other transaction is spending one of its inputs. Such transactions should be alerted to the user
         * so they can take action, eg, suspending shipment of goods if they are a merchant.
         * It can also mean that a coinbase transaction has been made dead from it being moved onto a side chain.
         */
        DEAD(4),

        /**
         * If a transaction hasn't been broadcast yet, or there's no record of it, its confidence is UNKNOWN.
         */
        UNKNOWN(0);
        
        private int value;
        ConfidenceType(int value) {
            this.value = value;
        }
        
        public int getValue() {
            return value;
        }

        public static ConfidenceType valueOf(int value) {
            switch (value) {
            case 0: return UNKNOWN;
            case 1: return BUILDING;
            case 2: return PENDING;
            case 4: return DEAD;
            default: return null;
            }
        }

    }

    private ConfidenceType confidenceType = ConfidenceType.UNKNOWN;
    private int appearedAtChainHeight = -1;
    // The transaction that double spent this one, if any.
    private Transaction overridingTransaction;

    /**
     * Information about where the transaction was first seen (network, sent direct from peer, created by ourselves).
     * Useful for risk analyzing pending transactions. Probably not that useful after a tx is included in the chain,
     * unless re-org double spends start happening frequently.
     */
    public enum Source {
        /** We don't know where the transaction came from. */
        UNKNOWN,
        /** We got this transaction from a network peer. */
        NETWORK,
        /** This transaction was created by our own wallet, so we know it's not a double spend. */
        SELF
    }
    private Source source = Source.UNKNOWN;

    public TransactionConfidence(Transaction tx) {
        // Assume a default number of peers for our set.
        broadcastBy = new CopyOnWriteArrayList<PeerAddress>();
        listeners = new CopyOnWriteArrayList<Listener>();
        broadcastByCount = 0;
        transaction = tx;
    }

    /**
     * <p>A confidence listener is informed when the level of {@link TransactionConfidence} is updated by something, like
     * for example a {@link Wallet}. You can add listeners to update your user interface or manage your order tracking
     * system when confidence levels pass a certain threshold. <b>Note that confidence can go down as well as up.</b>
     * For example, this can happen if somebody is doing a double-spend attack against you. Whilst it's unlikely, your
     * code should be able to handle that in order to be correct.</p>
     *
     * <p>During listener execution, it's safe to remove the current listener but not others.</p>
     */
    public interface Listener {
        /** An enum that describes why a transaction confidence listener is being invoked (i.e. the class of change). */
        public enum ChangeReason {
            /**
             * Occurs when the type returned by {@link com.google.bitcoin.core.TransactionConfidence#getConfidenceType()}
             * has changed. For example, if a PENDING transaction changes to BUILDING or DEAD, then this reason will
             * be given. It's a high level summary.
             */
            TYPE,

            /**
             * Occurs when a transaction that is in the best known block chain gets buried by another block. If you're
             * waiting for a certain number of confirmations, this is the reason to watch out for.
             */
            DEPTH,

            /**
             * Occurs when a pending transaction (not in the chain) was announced by another connected peers. By
             * watching the number of peers that announced a transaction go up, you can see whether it's being
             * accepted by the network or not. If all your peers announce, it's a pretty good bet the transaction
             * is considered relayable and has thus reached the miners.
             */
            SEEN_PEERS,
        }
        public void onConfidenceChanged(Transaction tx, ChangeReason reason);
    }

    /**
     * <p>Adds an event listener that will be run when this confidence object is updated. The listener will be locked and
     * is likely to be invoked on a peer thread.</p>
     *
     * <p>Note that this is NOT called when every block arrives. Instead it is called when the transaction
     * transitions between confidence states, ie, from not being seen in the chain to being seen (not necessarily in
     * the best chain). If you want to know when the transaction gets buried under another block, implement a
     * {@link BlockChainListener}, attach it to a {@link BlockChain} and then use the getters on the
     * confidence object to determine the new depth.</p>
     */
    public void addEventListener(Listener listener) {
        // System.out.println("TransactionConfidence#addEventListener adding listener " + listener);
        Preconditions.checkNotNull(listener);
        listeners.addIfAbsent(listener);
        // System.out.println("TransactionConfidence#addEventListener number of listeners = " + listeners.size());
    }

    public void removeEventListener(Listener listener) {
        Preconditions.checkNotNull(listener);
        listeners.remove(listener);
    }

    /**
     * Returns the chain height at which the transaction appeared if confidence type is BUILDING.
     * @throws IllegalStateException if the confidence type is not BUILDING.
     */
    public synchronized int getAppearedAtChainHeight() {
        if (getConfidenceType() != ConfidenceType.BUILDING)
            throw new IllegalStateException("Confidence type is " + getConfidenceType() + ", not BUILDING");
        return appearedAtChainHeight;
    }

    /**
     * The chain height at which the transaction appeared, if it has been seen in the best chain. Automatically sets
     * the current type to {@link ConfidenceType#BUILDING} and depth to one.
     */
    public synchronized void setAppearedAtChainHeight(int appearedAtChainHeight) {
        if (appearedAtChainHeight < 0)
            throw new IllegalArgumentException("appearedAtChainHeight out of range");
        this.appearedAtChainHeight = appearedAtChainHeight;
        this.depth = 1;
        setConfidenceType(ConfidenceType.BUILDING);
    }

    /**
     * Returns a general statement of the level of confidence you can have in this transaction.
     */
    public synchronized ConfidenceType getConfidenceType() {
        return confidenceType;
    }

    /**
     * Called by other objects in the system, like a {@link Wallet}, when new information about the confidence of a 
     * transaction becomes available.
     */
    public synchronized void setConfidenceType(ConfidenceType confidenceType) {
        // Don't inform the event listeners if the confidence didn't really change.
        if (confidenceType == this.confidenceType)
            return;
        this.confidenceType = confidenceType;
        if (confidenceType == ConfidenceType.PENDING) {
            depth = 0;
            appearedAtChainHeight = -1;
            workDone = BigInteger.ZERO;
        }
    }


    /**
     * Called by a {@link Peer} when a transaction is pending and announced by a peer. The more peers announce the
     * transaction, the more peers have validated it (assuming your internet connection is not being intercepted).
     * If confidence is currently unknown, sets it to {@link ConfidenceType#PENDING}. Listeners will be
     * invoked in this case.
     *
     * @param address IP address of the peer, used as a proxy for identity.
     */
<<<<<<< HEAD
    public void markBroadcastBy(PeerAddress address) {
        // System.out.println("TransactionConfidence#markBroadcastBy peer " + address.toString());

        if (!broadcastBy.addIfAbsent(address))
            return;  // Duplicate.
        broadcastByCount++;

        synchronized (this) {
            if (getConfidenceType() == ConfidenceType.UNKNOWN) {
                this.confidenceType = ConfidenceType.PENDING;
            }
        }
        // System.out.println("TransactionConfidence#markBroadcastBy BEFORE runListeners");
        runListeners();
        // System.out.println("TransactionConfidence#markBroadcastBy AFTER runListeners");
=======
    public synchronized void markBroadcastBy(PeerAddress address) {
        if (!broadcastBy.addIfAbsent(address))
            return;  // Duplicate.
        if (getConfidenceType() == ConfidenceType.UNKNOWN) {
            this.confidenceType = ConfidenceType.PENDING;
        }
>>>>>>> 4a480829
    }

    /**
     * Returns how many peers have been passed to {@link TransactionConfidence#markBroadcastBy}.
     */
    public int numBroadcastPeers() {
        return broadcastBy.size();
    }

    /**
     * Returns a snapshot of {@link PeerAddress}es that announced the transaction.
     */
    public ListIterator<PeerAddress> getBroadcastBy() {
        return broadcastBy.listIterator();
    }

    /** Returns true if the given address has been seen via markBroadcastBy() */
    public boolean wasBroadcastBy(PeerAddress address) {
        return broadcastBy.contains(address);
    }

    @Override
    public synchronized String toString() {
        StringBuilder builder = new StringBuilder();
        int peers = numBroadcastPeers();
        if (peers > 0) {
            builder.append("Seen by ");
            builder.append(peers);
            if (peers > 1)
                builder.append(" peers. ");
            else
                builder.append(" peer. ");
        }
        switch (getConfidenceType()) {
            case UNKNOWN:
                builder.append("Unknown confidence level.");
                break;
            case DEAD:
                builder.append("Dead: overridden by double spend and will not confirm.");
                break;
            case PENDING:
                builder.append("Pending/unconfirmed.");
                break;
            case BUILDING:
                builder.append(String.format("Appeared in best chain at height %d, depth %d, work done %s.",
                        getAppearedAtChainHeight(), getDepthInBlocks(), getWorkDone()));
                break;
        }
        return builder.toString();
    }

    /**
     * Called by the wallet when the tx appears on the best chain and a new block is added to the top.
     * Updates the internal counter that tracks how deeply buried the block is.
     * Work is the value of block.getWork().
     */
    public synchronized boolean notifyWorkDone(Block block) throws VerificationException {
        if (getConfidenceType() != ConfidenceType.BUILDING)
            return false;   // Should this be an assert?

        this.depth++;
        this.workDone = this.workDone.add(block.getWork());
        return true;
    }

    /**
     * <p>Depth in the chain is an approximation of how much time has elapsed since the transaction has been confirmed.
     * On average there is supposed to be a new block every 10 minutes, but the actual rate may vary. The reference
     * (Satoshi) implementation considers a transaction impractical to reverse after 6 blocks, but as of EOY 2011 network
     * security is high enough that often only one block is considered enough even for high value transactions. For low
     * value transactions like songs, or other cheap items, no blocks at all may be necessary.</p>
     *     
     * <p>If the transaction appears in the top block, the depth is one. If it's anything else (pending, dead, unknown)
     * the depth is zero.</p>
     */
    public synchronized int getDepthInBlocks() {
        return depth;
    }

    /*
     * Set the depth in blocks. Having one block confirmation is a depth of one.
     */
    public synchronized void setDepthInBlocks(int depth) {
        this.depth = depth;
    }

    /**
     * Returns the estimated amount of work (number of hashes performed) on this transaction. Work done is a measure of
     * security that is related to depth in blocks, but more predictable: the network will always attempt to produce six
     * blocks per hour by adjusting the difficulty target. So to know how much real computation effort is needed to
     * reverse a transaction, counting blocks is not enough. If a transaction has not confirmed, the result is zero.
     * @return estimated number of hashes needed to reverse the transaction.
     */
    public synchronized BigInteger getWorkDone() {
        return workDone;
    }

    public synchronized void setWorkDone(BigInteger workDone) {
        this.workDone = workDone;
    }

    /**
     * If this transaction has been overridden by a double spend (is dead), this call returns the overriding transaction.
     * Note that this call <b>can return null</b> if you have migrated an old wallet, as pre-Jan 2012 wallets did not
     * store this information.
     *
     * @return the transaction that double spent this one
     * @throws IllegalStateException if confidence type is not OVERRIDDEN_BY_DOUBLE_SPEND.
     */
    public synchronized Transaction getOverridingTransaction() {
        if (getConfidenceType() != ConfidenceType.DEAD)
            throw new IllegalStateException("Confidence type is " + getConfidenceType() +
                                            ", not OVERRIDDEN_BY_DOUBLE_SPEND");
        return overridingTransaction;
    }

    /**
     * Called when the transaction becomes newly dead, that is, we learn that one of its inputs has already been spent
     * in such a way that the double-spending transaction takes precedence over this one. It will not become valid now
     * unless there is a re-org. Automatically sets the confidence type to DEAD.
     */
    public synchronized void setOverridingTransaction(Transaction overridingTransaction) {
        this.overridingTransaction = overridingTransaction;
        setConfidenceType(ConfidenceType.DEAD);
    }

    /** Returns a copy of this object. Event listeners are not duplicated. */
    public synchronized TransactionConfidence duplicate() {
        TransactionConfidence c = new TransactionConfidence(transaction);
        // There is no point in this sync block, it's just to help FindBugs.
        synchronized (c) {
            c.broadcastBy.addAll(broadcastBy);
            c.broadcastByCount = broadcastByCount;
            c.confidenceType = confidenceType;
            c.overridingTransaction = overridingTransaction;
            c.appearedAtChainHeight = appearedAtChainHeight;
            return c;
        }
    }

<<<<<<< HEAD
    private void runListeners() {
        // System.out.println("TransactionConfidence#runListeners Run listeners called for tx " + transaction.getHashAsString() + ", numberofListeners = " + listeners.size());
        for (Listener listener : listeners) {
            // System.out.println("TransactionConfidence#runListeners Listeners called for listener " + listener);
            listener.onConfidenceChanged(transaction);
=======
    /**
     * Call this after adjusting the confidence, for cases where listeners should be notified. This has to be done
     * explicitly rather than being done automatically because sometimes complex changes to transaction states can
     * result in a series of confidence changes that are not really useful to see separately. By invoking listeners
     * explicitly, more precise control is available. Note that this will run the listeners on the user code thread.
     */
    public void queueListeners(final Listener.ChangeReason reason) {
        for (final Listener listener : listeners) {
            Threading.USER_THREAD.execute(new Runnable() {
                @Override public void run() {
                    listener.onConfidenceChanged(transaction, reason);
                }
            });
>>>>>>> 4a480829
        }
    }

    /**
     * The source of a transaction tries to identify where it came from originally. For instance, did we download it
     * from the peer to peer network, or make it ourselves, or receive it via Bluetooth, or import it from another app,
     * and so on. This information is useful for {@link Wallet.CoinSelector} implementations to risk analyze
     * transactions and decide when to spend them.
     */
    public synchronized Source getSource() {
        return source;
    }

    /**
     * The source of a transaction tries to identify where it came from originally. For instance, did we download it
     * from the peer to peer network, or make it ourselves, or receive it via Bluetooth, or import it from another app,
     * and so on. This information is useful for {@link Wallet.CoinSelector} implementations to risk analyze
     * transactions and decide when to spend them.
     */
    public synchronized void setSource(Source source) {
        this.source = source;
    }

    /**
     * Returns a future that completes when the transaction has been confirmed by "depth" blocks. For instance setting
     * depth to one will wait until it appears in a block on the best chain, and zero will wait until it has been seen
     * on the network.
     */
    public synchronized ListenableFuture<Transaction> getDepthFuture(final int depth) {
        final SettableFuture<Transaction> result = SettableFuture.create();
        if (getDepthInBlocks() >= depth) {
            result.set(transaction);
        }
        addEventListener(new Listener() {
            @Override public void onConfidenceChanged(Transaction tx, ChangeReason reason) {
                // Runs in user code thread.
                if (getDepthInBlocks() >= depth) {
                    removeEventListener(this);
                    result.set(transaction);
                }
            }
        });
        return result;
    }

    public int getBroadcastByCount() {
        return broadcastByCount;
    }
}<|MERGE_RESOLUTION|>--- conflicted
+++ resolved
@@ -272,8 +272,8 @@
      *
      * @param address IP address of the peer, used as a proxy for identity.
      */
-<<<<<<< HEAD
-    public void markBroadcastBy(PeerAddress address) {
+
+    public synchronized void markBroadcastBy(PeerAddress address) {
         // System.out.println("TransactionConfidence#markBroadcastBy peer " + address.toString());
 
         if (!broadcastBy.addIfAbsent(address))
@@ -286,16 +286,8 @@
             }
         }
         // System.out.println("TransactionConfidence#markBroadcastBy BEFORE runListeners");
-        runListeners();
+        //runListeners();
         // System.out.println("TransactionConfidence#markBroadcastBy AFTER runListeners");
-=======
-    public synchronized void markBroadcastBy(PeerAddress address) {
-        if (!broadcastBy.addIfAbsent(address))
-            return;  // Duplicate.
-        if (getConfidenceType() == ConfidenceType.UNKNOWN) {
-            this.confidenceType = ConfidenceType.PENDING;
-        }
->>>>>>> 4a480829
     }
 
     /**
@@ -436,13 +428,13 @@
         }
     }
 
-<<<<<<< HEAD
-    private void runListeners() {
-        // System.out.println("TransactionConfidence#runListeners Run listeners called for tx " + transaction.getHashAsString() + ", numberofListeners = " + listeners.size());
-        for (Listener listener : listeners) {
-            // System.out.println("TransactionConfidence#runListeners Listeners called for listener " + listener);
-            listener.onConfidenceChanged(transaction);
-=======
+//    private void runListeners() {
+//        // System.out.println("TransactionConfidence#runListeners Run listeners called for tx " + transaction.getHashAsString() + ", numberofListeners = " + listeners.size());
+//        for (Listener listener : listeners) {
+//            // System.out.println("TransactionConfidence#runListeners Listeners called for listener " + listener);
+//            listener.onConfidenceChanged(transaction);
+//    }
+        
     /**
      * Call this after adjusting the confidence, for cases where listeners should be notified. This has to be done
      * explicitly rather than being done automatically because sometimes complex changes to transaction states can
@@ -456,7 +448,6 @@
                     listener.onConfidenceChanged(transaction, reason);
                 }
             });
->>>>>>> 4a480829
         }
     }
 
