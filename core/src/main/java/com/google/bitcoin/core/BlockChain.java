--- conflicted
+++ resolved
@@ -124,73 +124,6 @@
         if (success) {
             trackFilteredTransactions(block.getTransactionCount());
         }
-<<<<<<< HEAD
-    }
-
-    /**
-     * For the transactions in the given block, update the txToWalletMap such that each wallet maps to a list of
-     * transactions for which it is relevant.
-     */
-    private void scanTransactions(Block block, HashMap<Wallet, List<Transaction>> walletToTxMap)
-            throws VerificationException {
-        for (Transaction tx : block.transactions) {
-            try {
-                for (Wallet wallet : wallets) {
-                    boolean shouldReceive = wallet.isTransactionRelevant(tx, true);
-                    if (!shouldReceive) continue;
-                    List<Transaction> txList = walletToTxMap.get(wallet);
-                    if (txList == null) {
-                        txList = new LinkedList<Transaction>();
-                        walletToTxMap.put(wallet, txList);
-                    }
-                    txList.add(tx);
-                }
-            } catch (ScriptException e) {
-                // We don't want scripts we don't understand to break the block chain so just note that this tx was
-                // not scanned here and continue.
-                log.warn("Failed to parse a script: " + e.toString());
-            }
-        }
-    }
-
-    /**
-     * Returns true if any connected wallet considers any transaction in the block to be relevant.
-     */
-    private boolean containsRelevantTransactions(Block block) {
-        for (Transaction tx : block.transactions) {
-            try {
-                for (Wallet wallet : wallets) {
-                    if (wallet.isTransactionRelevant(tx, true)) return true;
-                }
-            } catch (ScriptException e) {
-                // We don't want scripts we don't understand to break the block chain so just note that this tx was
-                // not scanned here and continue.
-                log.warn("Failed to parse a script: " + e.toString());
-            }
-        }
-        return false;
-    }
-
-    /**
-     * Returns the block at the head of the current best chain. This is the block which represents the greatest
-     * amount of cumulative work done.
-     */
-    public StoredBlock getChainHead() {
-        synchronized (chainHeadLock) {
-            return chainHead;
-        }
-    }
-
-    /**
-     * Returns the most recent unconnected block or null if there are none. This will all have to change. It's used
-     * only in processing of inv messages.
-     */
-    synchronized Block getUnconnectedBlock() {
-        if (unconnectedBlocks.size() == 0)
-            return null;
-        return unconnectedBlocks.get(unconnectedBlocks.size() - 1);
-=======
-        return success;
->>>>>>> 1a3c3be6
+      return success;
     }
 }