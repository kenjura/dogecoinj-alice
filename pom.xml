--- conflicted
+++ resolved
@@ -4,11 +4,7 @@
 
   <groupId>com.google</groupId>
   <artifactId>bitcoinj-parent</artifactId>
-<<<<<<< HEAD
-  <version>0.9-MB-ALICE-SNAPSHOT</version>
-=======
-  <version>0.10</version>
->>>>>>> 4a480829
+  <version>0.10-MB-ALICE</version>
   <packaging>pom</packaging>
 
   <modules>
